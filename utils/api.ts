--- conflicted
+++ resolved
@@ -35,20 +35,6 @@
 				httpBatchLink({
 					url: `${getBaseUrl()}/api/trpc`,
 				}),
-<<<<<<< HEAD
-				// createWSClient({
-				//   url: `ws://localhost:3000`,
-				// }),
-				// loggerLink({
-				//   enabled: (opts) =>
-				//     process.env.NODE_ENV === "development" ||
-				//     (opts.direction === "down" && opts.result instanceof Error),
-				// }),
-				// httpBatchLink({
-				//   url: `${getBaseUrl()}/api/trpc`,
-				// }),
-=======
->>>>>>> a57a7765
 			],
 		};
 	},
