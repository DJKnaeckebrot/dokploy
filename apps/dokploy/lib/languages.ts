<<<<<<< HEAD
export const Languages = {
	english: { code: "en", name: "English" },
	polish: { code: "pl", name: "Polski" },
	russian: { code: "ru", name: "Русский" },
	french: { code: "fr", name: "Français" },
	german: { code: "de", name: "Deutsch" },
	chineseTraditional: { code: "zh-Hant", name: "繁體中文" },
	chineseSimplified: { code: "zh-Hans", name: "简体中文" },
	turkish: { code: "tr", name: "Türkçe" },
	kazakh: { code: "kz", name: "Қазақ" },
	persian: { code: "fa", name: "فارسی" },
	korean: { code: "ko", name: "한국어" },
	portuguese: { code: "pt-br", name: "Português" },
	italian: { code: "it", name: "Italiano" },
	japanese: { code: "ja", name: "日本語" },
	spanish: { code: "es", name: "Español" },
};

export type Language = keyof typeof Languages;
export type LanguageCode = (typeof Languages)[keyof typeof Languages]["code"];

=======
export enum Languages {
	English = "en",
	Polish = "pl",
	Russian = "ru",
	French = "fr",
	German = "de",
	ChineseTraditional = "zh-Hant",
	ChineseSimplified = "zh-Hans",
	Turkish = "tr",
	Kazakh = "kz",
	Persian = "fa",
	Korean = "ko",
	Portuguese = "pt-br",
	Italian = "it",
	Japanese = "ja",
	Spanish = "es",
	Norwegian = "no",
}

export type Language = keyof typeof Languages;
>>>>>>> fee5bbc5
<|MERGE_RESOLUTION|>--- conflicted
+++ resolved
@@ -1,44 +1,20 @@
-<<<<<<< HEAD
-export const Languages = {
-	english: { code: "en", name: "English" },
-	polish: { code: "pl", name: "Polski" },
-	russian: { code: "ru", name: "Русский" },
-	french: { code: "fr", name: "Français" },
-	german: { code: "de", name: "Deutsch" },
-	chineseTraditional: { code: "zh-Hant", name: "繁體中文" },
-	chineseSimplified: { code: "zh-Hans", name: "简体中文" },
-	turkish: { code: "tr", name: "Türkçe" },
-	kazakh: { code: "kz", name: "Қазақ" },
-	persian: { code: "fa", name: "فارسی" },
-	korean: { code: "ko", name: "한국어" },
-	portuguese: { code: "pt-br", name: "Português" },
-	italian: { code: "it", name: "Italiano" },
-	japanese: { code: "ja", name: "日本語" },
-	spanish: { code: "es", name: "Español" },
-};
-
-export type Language = keyof typeof Languages;
-export type LanguageCode = (typeof Languages)[keyof typeof Languages]["code"];
-
-=======
-export enum Languages {
-	English = "en",
-	Polish = "pl",
-	Russian = "ru",
-	French = "fr",
-	German = "de",
-	ChineseTraditional = "zh-Hant",
-	ChineseSimplified = "zh-Hans",
-	Turkish = "tr",
-	Kazakh = "kz",
-	Persian = "fa",
-	Korean = "ko",
-	Portuguese = "pt-br",
-	Italian = "it",
-	Japanese = "ja",
-	Spanish = "es",
-	Norwegian = "no",
-}
-
-export type Language = keyof typeof Languages;
->>>>>>> fee5bbc5
+export const Languages = {
+	english: { code: "en", name: "English" },
+	polish: { code: "pl", name: "Polski" },
+	russian: { code: "ru", name: "Русский" },
+	french: { code: "fr", name: "Français" },
+	german: { code: "de", name: "Deutsch" },
+	chineseTraditional: { code: "zh-Hant", name: "繁體中文" },
+	chineseSimplified: { code: "zh-Hans", name: "简体中文" },
+	turkish: { code: "tr", name: "Türkçe" },
+	kazakh: { code: "kz", name: "Қазақ" },
+	persian: { code: "fa", name: "فارسی" },
+	korean: { code: "ko", name: "한국어" },
+	portuguese: { code: "pt-br", name: "Português" },
+	italian: { code: "it", name: "Italiano" },
+	japanese: { code: "ja", name: "日本語" },
+	spanish: { code: "es", name: "Español" },
+};
+
+export type Language = keyof typeof Languages;
+export type LanguageCode = (typeof Languages)[keyof typeof Languages]["code"];