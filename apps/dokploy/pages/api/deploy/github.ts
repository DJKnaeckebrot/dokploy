import { db } from "@/server/db";
import { applications, compose, github } from "@/server/db/schema";
import type { DeploymentJob } from "@/server/queues/queue-types";
import { myQueue } from "@/server/queues/queueSetup";
import { deploy } from "@/server/utils/deploy";
import {
	createPreviewDeployment,
	type Domain,
	findPreviewDeploymentByApplicationId,
	findPreviewDeploymentsByPullRequestId,
	IS_CLOUD,
	removePreviewDeployment,
} from "@dokploy/server";
import { Webhooks } from "@octokit/webhooks";
import { and, eq } from "drizzle-orm";
import type { NextApiRequest, NextApiResponse } from "next";
import { extractCommitMessage, extractHash } from "./[refreshToken]";
import { generateRandomDomain } from "@/templates/utils";

export default async function handler(
	req: NextApiRequest,
	res: NextApiResponse,
) {
	const signature = req.headers["x-hub-signature-256"];
	const githubBody = req.body;

	if (!githubBody?.installation?.id) {
		res.status(400).json({ message: "Github Installation not found" });
		return;
	}

	const githubResult = await db.query.github.findFirst({
		where: eq(github.githubInstallationId, githubBody.installation.id),
	});

	if (!githubResult) {
		res.status(400).json({ message: "Github Installation not found" });
		return;
	}

	if (!githubResult.githubWebhookSecret) {
		res.status(400).json({ message: "Github Webhook Secret not set" });
		return;
	}
	const webhooks = new Webhooks({
		secret: githubResult.githubWebhookSecret,
	});

	const verified = await webhooks.verify(
		JSON.stringify(githubBody),
		signature as string,
	);

	if (!verified) {
		res.status(401).json({ message: "Unauthorized" });
		return;
	}

	if (req.headers["x-github-event"] === "ping") {
		res.status(200).json({ message: "Ping received, webhook is active" });
		return;
	}

<<<<<<< HEAD
	if (
		req.headers["x-github-event"] !== "push" &&
		req.headers["x-github-event"] !== "pull_request"
	) {
		res
			.status(400)
			.json({ message: "We only accept push events or pull_request events" });
		return;
	}

	if (req.headers["x-github-event"] === "push") {
		try {
			const branchName = githubBody?.ref?.replace("refs/heads/", "");
			const repository = githubBody?.repository?.name;
			const deploymentTitle = extractCommitMessage(req.headers, req.body);
			const deploymentHash = extractHash(req.headers, req.body);
			const owner = githubBody?.repository?.owner?.name;

			const apps = await db.query.applications.findMany({
				where: and(
					eq(applications.sourceType, "github"),
					eq(applications.autoDeploy, true),
					eq(applications.branch, branchName),
					eq(applications.repository, repository),
					eq(applications.owner, owner),
				),
			});

			for (const app of apps) {
				const jobData: DeploymentJob = {
					applicationId: app.applicationId as string,
					titleLog: deploymentTitle,
					descriptionLog: `Hash: ${deploymentHash}`,
					type: "deploy",
					applicationType: "application",
					server: !!app.serverId,
				};

				if (IS_CLOUD && app.serverId) {
					jobData.serverId = app.serverId;
					await deploy(jobData);
					return true;
				}
				await myQueue.add(
					"deployments",
					{ ...jobData },
					{
						removeOnComplete: true,
						removeOnFail: true,
					},
				);
			}

			const composeApps = await db.query.compose.findMany({
				where: and(
					eq(compose.sourceType, "github"),
					eq(compose.autoDeploy, true),
					eq(compose.branch, branchName),
					eq(compose.repository, repository),
					eq(compose.owner, owner),
				),
			});

			for (const composeApp of composeApps) {
				const jobData: DeploymentJob = {
					composeId: composeApp.composeId as string,
					titleLog: deploymentTitle,
					type: "deploy",
					applicationType: "compose",
					descriptionLog: `Hash: ${deploymentHash}`,
					server: !!composeApp.serverId,
				};

				if (IS_CLOUD && composeApp.serverId) {
					jobData.serverId = composeApp.serverId;
					await deploy(jobData);
					return true;
				}

				await myQueue.add(
					"deployments",
					{ ...jobData },
					{
						removeOnComplete: true,
						removeOnFail: true,
					},
				);
			}

			const totalApps = apps.length + composeApps.length;
			const emptyApps = totalApps === 0;

			if (emptyApps) {
				res.status(200).json({ message: "No apps to deploy" });
				return;
			}
			res.status(200).json({ message: `Deployed ${totalApps} apps` });
		} catch (error) {
			res.status(400).json({ message: "Error To Deploy Application", error });
		}
	} else if (req.headers["x-github-event"] === "pull_request") {
		const prId = githubBody?.pull_request?.id;

		if (githubBody?.action === "closed") {
			const previewDeploymentResult =
				await findPreviewDeploymentsByPullRequestId(prId);

			if (previewDeploymentResult.length > 0) {
				for (const previewDeployment of previewDeploymentResult) {
					try {
						await removePreviewDeployment(
							previewDeployment.previewDeploymentId,
						);
					} catch (error) {
						console.log(error);
					}
				}
			}
			res.status(200).json({ message: "Preview Deployment Closed" });
			return;
		}
		// opened or synchronize or reopened
		const repository = githubBody?.repository?.name;
		const deploymentHash = githubBody?.pull_request?.head?.sha;
		const branch = githubBody?.pull_request?.base?.ref;
		const owner = githubBody?.repository?.owner?.login;
=======
	if (req.headers["x-github-event"] !== "push") {
		res.status(400).json({ message: "We only accept push events" });
		return;
	}

	try {
		const branchName = githubBody?.ref?.replace("refs/heads/", "");
		const repository = githubBody?.repository?.name;
		const deploymentTitle = extractCommitMessage(req.headers, req.body);
		const deploymentHash = extractHash(req.headers, req.body);
		const owner = githubBody?.repository?.owner?.name;
>>>>>>> c8b58894

		const apps = await db.query.applications.findMany({
			where: and(
				eq(applications.sourceType, "github"),
<<<<<<< HEAD
				eq(applications.repository, repository),
				eq(applications.branch, branch),
				eq(applications.isPreviewDeploymentsActive, true),
				eq(applications.owner, owner),
			),
			with: {
				previewDeployments: true,
			},
		});

		const prBranch = githubBody?.pull_request?.head?.ref;

		const prNumber = githubBody?.pull_request?.number;
		const prTitle = githubBody?.pull_request?.title;
		const prURL = githubBody?.pull_request?.html_url;

		for (const app of apps) {
			const previewLimit = app?.previewLimit || 0;
			if (app?.previewDeployments?.length > previewLimit) {
				continue;
			}
			const previewDeploymentResult =
				await findPreviewDeploymentByApplicationId(app.applicationId, prId);

			let previewDeploymentId =
				previewDeploymentResult?.previewDeploymentId || "";

			if (!previewDeploymentResult) {
				const previewDeployment = await createPreviewDeployment({
					applicationId: app.applicationId as string,
					branch: prBranch,
					pullRequestId: prId,
					pullRequestNumber: prNumber,
					pullRequestTitle: prTitle,
					pullRequestURL: prURL,
				});
				previewDeploymentId = previewDeployment.previewDeploymentId;
			}

			const jobData: DeploymentJob = {
				applicationId: app.applicationId as string,
				titleLog: "Preview Deployment",
				descriptionLog: `Hash: ${deploymentHash}`,
				type: "deploy",
				applicationType: "application-preview",
				server: !!app.serverId,
				previewDeploymentId,
=======
				eq(applications.autoDeploy, true),
				eq(applications.branch, branchName),
				eq(applications.repository, repository),
				eq(applications.owner, owner),
			),
		});

		for (const app of apps) {
			const jobData: DeploymentJob = {
				applicationId: app.applicationId as string,
				titleLog: deploymentTitle,
				descriptionLog: `Hash: ${deploymentHash}`,
				type: "deploy",
				applicationType: "application",
				server: !!app.serverId,
>>>>>>> c8b58894
			};

			if (IS_CLOUD && app.serverId) {
				jobData.serverId = app.serverId;
				await deploy(jobData);
				return true;
			}
			await myQueue.add(
				"deployments",
				{ ...jobData },
				{
					removeOnComplete: true,
					removeOnFail: true,
				},
			);
		}
<<<<<<< HEAD
		return res.status(200).json({ message: "Apps Deployed" });
	}

	return res.status(400).json({ message: "No Actions matched" });
}

// Genera el dominio random
// Crea el pull request entity
// Crea el deployment entity
// Luego lo que sigue...., unicamente github es soportado por ahora3
=======

		const composeApps = await db.query.compose.findMany({
			where: and(
				eq(compose.sourceType, "github"),
				eq(compose.autoDeploy, true),
				eq(compose.branch, branchName),
				eq(compose.repository, repository),
				eq(compose.owner, owner),
			),
		});

		for (const composeApp of composeApps) {
			const jobData: DeploymentJob = {
				composeId: composeApp.composeId as string,
				titleLog: deploymentTitle,
				type: "deploy",
				applicationType: "compose",
				descriptionLog: `Hash: ${deploymentHash}`,
				server: !!composeApp.serverId,
			};

			if (IS_CLOUD && composeApp.serverId) {
				jobData.serverId = composeApp.serverId;
				await deploy(jobData);
				return true;
			}

			await myQueue.add(
				"deployments",
				{ ...jobData },
				{
					removeOnComplete: true,
					removeOnFail: true,
				},
			);
		}

		const totalApps = apps.length + composeApps.length;
		const emptyApps = totalApps === 0;

		if (emptyApps) {
			res.status(200).json({ message: "No apps to deploy" });
			return;
		}
		res.status(200).json({ message: `Deployed ${totalApps} apps` });
	} catch (error) {
		res.status(400).json({ message: "Error To Deploy Application", error });
	}
}
>>>>>>> c8b58894
<|MERGE_RESOLUTION|>--- conflicted
+++ resolved
@@ -61,7 +61,6 @@
 		return;
 	}
 
-<<<<<<< HEAD
 	if (
 		req.headers["x-github-event"] !== "push" &&
 		req.headers["x-github-event"] !== "pull_request"
@@ -188,24 +187,10 @@
 		const deploymentHash = githubBody?.pull_request?.head?.sha;
 		const branch = githubBody?.pull_request?.base?.ref;
 		const owner = githubBody?.repository?.owner?.login;
-=======
-	if (req.headers["x-github-event"] !== "push") {
-		res.status(400).json({ message: "We only accept push events" });
-		return;
-	}
-
-	try {
-		const branchName = githubBody?.ref?.replace("refs/heads/", "");
-		const repository = githubBody?.repository?.name;
-		const deploymentTitle = extractCommitMessage(req.headers, req.body);
-		const deploymentHash = extractHash(req.headers, req.body);
-		const owner = githubBody?.repository?.owner?.name;
->>>>>>> c8b58894
 
 		const apps = await db.query.applications.findMany({
 			where: and(
 				eq(applications.sourceType, "github"),
-<<<<<<< HEAD
 				eq(applications.repository, repository),
 				eq(applications.branch, branch),
 				eq(applications.isPreviewDeploymentsActive, true),
@@ -253,23 +238,6 @@
 				applicationType: "application-preview",
 				server: !!app.serverId,
 				previewDeploymentId,
-=======
-				eq(applications.autoDeploy, true),
-				eq(applications.branch, branchName),
-				eq(applications.repository, repository),
-				eq(applications.owner, owner),
-			),
-		});
-
-		for (const app of apps) {
-			const jobData: DeploymentJob = {
-				applicationId: app.applicationId as string,
-				titleLog: deploymentTitle,
-				descriptionLog: `Hash: ${deploymentHash}`,
-				type: "deploy",
-				applicationType: "application",
-				server: !!app.serverId,
->>>>>>> c8b58894
 			};
 
 			if (IS_CLOUD && app.serverId) {
@@ -286,65 +254,8 @@
 				},
 			);
 		}
-<<<<<<< HEAD
 		return res.status(200).json({ message: "Apps Deployed" });
 	}
 
 	return res.status(400).json({ message: "No Actions matched" });
-}
-
-// Genera el dominio random
-// Crea el pull request entity
-// Crea el deployment entity
-// Luego lo que sigue...., unicamente github es soportado por ahora3
-=======
-
-		const composeApps = await db.query.compose.findMany({
-			where: and(
-				eq(compose.sourceType, "github"),
-				eq(compose.autoDeploy, true),
-				eq(compose.branch, branchName),
-				eq(compose.repository, repository),
-				eq(compose.owner, owner),
-			),
-		});
-
-		for (const composeApp of composeApps) {
-			const jobData: DeploymentJob = {
-				composeId: composeApp.composeId as string,
-				titleLog: deploymentTitle,
-				type: "deploy",
-				applicationType: "compose",
-				descriptionLog: `Hash: ${deploymentHash}`,
-				server: !!composeApp.serverId,
-			};
-
-			if (IS_CLOUD && composeApp.serverId) {
-				jobData.serverId = composeApp.serverId;
-				await deploy(jobData);
-				return true;
-			}
-
-			await myQueue.add(
-				"deployments",
-				{ ...jobData },
-				{
-					removeOnComplete: true,
-					removeOnFail: true,
-				},
-			);
-		}
-
-		const totalApps = apps.length + composeApps.length;
-		const emptyApps = totalApps === 0;
-
-		if (emptyApps) {
-			res.status(200).json({ message: "No apps to deploy" });
-			return;
-		}
-		res.status(200).json({ message: `Deployed ${totalApps} apps` });
-	} catch (error) {
-		res.status(400).json({ message: "Error To Deploy Application", error });
-	}
-}
->>>>>>> c8b58894
+}