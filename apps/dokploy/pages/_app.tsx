import "@/styles/globals.css";

import { Toaster } from "@/components/ui/sonner";
import { api } from "@/utils/api";
import type { NextPage } from "next";
import { appWithTranslation } from "next-i18next";
import { ThemeProvider } from "next-themes";
import type { AppProps } from "next/app";
import { Inter } from "next/font/google";
import Head from "next/head";
import Script from "next/script";
import type { ReactElement, ReactNode } from "react";

const inter = Inter({ subsets: ["latin"] });

export type NextPageWithLayout<P = {}, IP = P> = NextPage<P, IP> & {
	getLayout?: (page: ReactElement) => ReactNode;
	// session: Session | null;
	theme?: string;
};

type AppPropsWithLayout = AppProps & {
	Component: NextPageWithLayout;
};

const MyApp = ({
	Component,
	pageProps: { ...pageProps },
}: AppPropsWithLayout) => {
	const getLayout = Component.getLayout ?? ((page) => page);

	return (
		<>
			<style jsx global>{`
        :root {
          --font-inter: ${inter.style.fontFamily};
        }
      `}</style>
			<Head>
				<title>Dokploy</title>
			</Head>
			{process.env.NEXT_PUBLIC_UMAMI_HOST &&
				process.env.NEXT_PUBLIC_UMAMI_WEBSITE_ID && (
					<Script
						src={process.env.NEXT_PUBLIC_UMAMI_HOST}
						data-website-id={process.env.NEXT_PUBLIC_UMAMI_WEBSITE_ID}
					/>
				)}

			<ThemeProvider
				attribute="class"
				defaultTheme="system"
				enableSystem
				disableTransitionOnChange
				forcedTheme={Component.theme}
			>
				<Toaster richColors />
				{getLayout(<Component {...pageProps} />)}
			</ThemeProvider>
		</>
	);
};

export default api.withTRPC(
	appWithTranslation(
		MyApp,
		// keep this in sync with next-i18next.config.js
		// if you want to know why don't just import the config file, this because next-i18next.config.js must be a CJS, but the rest of the code is ESM.
		// Add the config here is due to the issue: https://github.com/i18next/next-i18next/issues/2259
		// if one day every page is translated, we can safely remove this config.
		{
			i18n: {
				defaultLocale: "en",
<<<<<<< HEAD
				locales: ["en", "pl", "ru", "fr", "de", "zh-Hant", "zh-Hans"],
=======
				locales: ["en", "pl", "ru", "de", "tr", "zh-Hant", "zh-Hans"],
>>>>>>> 9e0e3540
				localeDetection: false,
			},
			fallbackLng: "en",
			keySeparator: false,
		},
	),
);<|MERGE_RESOLUTION|>--- conflicted
+++ resolved
@@ -71,11 +71,7 @@
 		{
 			i18n: {
 				defaultLocale: "en",
-<<<<<<< HEAD
-				locales: ["en", "pl", "ru", "fr", "de", "zh-Hant", "zh-Hans"],
-=======
-				locales: ["en", "pl", "ru", "de", "tr", "zh-Hant", "zh-Hans"],
->>>>>>> 9e0e3540
+				locales: ["en", "pl", "ru", "fr", "de", "tr", "zh-Hant", "zh-Hans"],
 				localeDetection: false,
 			},
 			fallbackLng: "en",
