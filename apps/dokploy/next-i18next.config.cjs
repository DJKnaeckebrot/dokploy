/** @type {import('next-i18next').UserConfig} */
module.exports = {
<<<<<<< HEAD
    i18n: {
        defaultLocale: "en",
        locales: ["en", "pl", "ru", "de", "zh-Hant", "zh-Hans", "fa"],
        localeDetection: false,
    },
    fallbackLng: "en",
    keySeparator: false,
=======
  i18n: {
    defaultLocale: "en",
    locales: ["en", "pl", "ru", "fr", "de", "tr", "zh-Hant", "zh-Hans"],
    localeDetection: false,
  },
  fallbackLng: "en",
  keySeparator: false,
>>>>>>> 333776a5
};<|MERGE_RESOLUTION|>--- conflicted
+++ resolved
@@ -1,20 +1,10 @@
 /** @type {import('next-i18next').UserConfig} */
 module.exports = {
-<<<<<<< HEAD
-    i18n: {
-        defaultLocale: "en",
-        locales: ["en", "pl", "ru", "de", "zh-Hant", "zh-Hans", "fa"],
-        localeDetection: false,
-    },
-    fallbackLng: "en",
-    keySeparator: false,
-=======
-  i18n: {
-    defaultLocale: "en",
-    locales: ["en", "pl", "ru", "fr", "de", "tr", "zh-Hant", "zh-Hans"],
-    localeDetection: false,
-  },
-  fallbackLng: "en",
-  keySeparator: false,
->>>>>>> 333776a5
+	i18n: {
+		defaultLocale: "en",
+		locales: ["en", "pl", "ru", "fr", "de", "tr", "zh-Hant", "zh-Hans", "fa"],
+		localeDetection: false,
+	},
+	fallbackLng: "en",
+	keySeparator: false,
 };