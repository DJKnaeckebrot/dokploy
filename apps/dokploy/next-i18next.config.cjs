--- conflicted
+++ resolved
@@ -1,6 +1,7 @@
 /** @type {import('next-i18next').UserConfig} */
 module.exports = {
-<<<<<<< HEAD
+    fallbackLng: "en",
+    keySeparator: false,
     i18n: {
         defaultLocale: "en",
         locales: [
@@ -15,30 +16,8 @@
             "zh-Hans",
             "fa",
             "ko",
+            "pt-br",
         ],
         localeDetection: false,
     },
-    fallbackLng: "en",
-    keySeparator: false,
-=======
-	i18n: {
-		defaultLocale: "en",
-		locales: [
-			"en",
-			"pl",
-			"ru",
-			"fr",
-			"de",
-			"tr",
-			"zh-Hant",
-			"zh-Hans",
-			"fa",
-			"ko",
-			"pt-br",
-		],
-		localeDetection: false,
-	},
-	fallbackLng: "en",
-	keySeparator: false,
->>>>>>> 9d170e5f
 };