import { zodResolver } from "@hookform/resolvers/zod";
import { useForm } from "react-hook-form";
import * as z from "zod";

import { Button } from "@/components/ui/button";
import {
    Card,
    CardContent,
    CardDescription,
    CardHeader,
    CardTitle,
} from "@/components/ui/card";
import {
    Form,
    FormControl,
    FormDescription,
    FormField,
    FormItem,
    FormLabel,
    FormMessage,
} from "@/components/ui/form";
import { RadioGroup, RadioGroupItem } from "@/components/ui/radio-group";
import {
    Select,
    SelectContent,
    SelectItem,
    SelectTrigger,
    SelectValue,
} from "@/components/ui/select";
import useLocale from "@/utils/hooks/use-locale";
import { useTranslation } from "next-i18next";
import { useTheme } from "next-themes";
import { useEffect } from "react";
import { toast } from "sonner";

const appearanceFormSchema = z.object({
<<<<<<< HEAD
    theme: z.enum(["light", "dark", "system"], {
        required_error: "Please select a theme.",
    }),
    language: z.enum(["en", "pl", "ru", "de", "zh-Hant", "zh-Hans", "fa"], {
        required_error: "Please select a language.",
    }),
=======
	theme: z.enum(["light", "dark", "system"], {
		required_error: "Please select a theme.",
	}),
	language: z.enum(["en", "pl", "ru", "fr", "de", "tr", "zh-Hant", "zh-Hans"], {
		required_error: "Please select a language.",
	}),
>>>>>>> 333776a5
});

type AppearanceFormValues = z.infer<typeof appearanceFormSchema>;

// This can come from your database or API.
const defaultValues: Partial<AppearanceFormValues> = {
    theme: "system",
    language: "en",
};

export function AppearanceForm() {
    const { setTheme, theme } = useTheme();
    const { locale, setLocale } = useLocale();
    const { t } = useTranslation("settings");

    const form = useForm<AppearanceFormValues>({
        resolver: zodResolver(appearanceFormSchema),
        defaultValues,
    });

    useEffect(() => {
        form.reset({
            theme: (theme ?? "system") as AppearanceFormValues["theme"],
            language: locale,
        });
    }, [form, theme, locale]);
    function onSubmit(data: AppearanceFormValues) {
        setTheme(data.theme);
        setLocale(data.language);
        toast.success("Preferences Updated");
    }

    return (
        <Card className="bg-transparent">
            <CardHeader>
                <CardTitle className="text-xl">
                    {t("settings.appearance.title")}
                </CardTitle>
                <CardDescription>
                    {t("settings.appearance.description")}
                </CardDescription>
            </CardHeader>
            <CardContent className="space-y-2">
                <Form {...form}>
                    <form
                        onSubmit={form.handleSubmit(onSubmit)}
                        className="space-y-8"
                    >
                        <FormField
                            control={form.control}
                            name="theme"
                            defaultValue={form.control._defaultValues.theme}
                            render={({ field }) => {
                                return (
                                    <FormItem className="space-y-1 ">
                                        <FormLabel>
                                            {t("settings.appearance.theme")}
                                        </FormLabel>
                                        <FormDescription>
                                            {t(
                                                "settings.appearance.themeDescription"
                                            )}
                                        </FormDescription>
                                        <FormMessage />
                                        <RadioGroup
                                            onValueChange={field.onChange}
                                            defaultValue={field.value}
                                            value={field.value}
                                            className="grid max-w-md md:max-w-lg grid-cols-1 sm:grid-cols-3 gap-8 pt-2"
                                        >
                                            <FormItem>
                                                <FormLabel className="[&:has([data-state=checked])>div]:border-primary">
                                                    <FormControl>
                                                        <RadioGroupItem
                                                            value="light"
                                                            className="sr-only"
                                                        />
                                                    </FormControl>
                                                    <div className="items-center rounded-md border-2 border-muted p-1 hover:bg-accent transition-colors cursor-pointer">
                                                        <img
                                                            src="/images/theme-light.svg"
                                                            alt="light"
                                                        />
                                                    </div>
                                                    <span className="block w-full p-2 text-center font-normal">
                                                        {t(
                                                            "settings.appearance.themes.light"
                                                        )}
                                                    </span>
                                                </FormLabel>
                                            </FormItem>
                                            <FormItem>
                                                <FormLabel className="[&:has([data-state=checked])>div]:border-primary">
                                                    <FormControl>
                                                        <RadioGroupItem
                                                            value="dark"
                                                            className="sr-only"
                                                        />
                                                    </FormControl>
                                                    <div className="items-center rounded-md border-2 border-muted bg-popover p-1 transition-colors hover:bg-accent hover:text-accent-foreground cursor-pointer">
                                                        <img
                                                            src="/images/theme-dark.svg"
                                                            alt="dark"
                                                        />
                                                    </div>
                                                    <span className="block w-full p-2 text-center font-normal">
                                                        {t(
                                                            "settings.appearance.themes.dark"
                                                        )}
                                                    </span>
                                                </FormLabel>
                                            </FormItem>
                                            <FormItem>
                                                <FormLabel className="[&:has([data-state=checked])>div]:border-primary">
                                                    <FormControl>
                                                        <RadioGroupItem
                                                            value="system"
                                                            className="sr-only"
                                                        />
                                                    </FormControl>
                                                    <div className="items-center rounded-md border-2 border-muted bg-popover p-1 transition-colors hover:bg-accent hover:text-accent-foreground cursor-pointer">
                                                        <img
                                                            src="/images/theme-system.svg"
                                                            alt="system"
                                                        />
                                                    </div>
                                                    <span className="block w-full p-2 text-center font-normal">
                                                        {t(
                                                            "settings.appearance.themes.system"
                                                        )}
                                                    </span>
                                                </FormLabel>
                                            </FormItem>
                                        </RadioGroup>
                                    </FormItem>
                                );
                            }}
                        />

<<<<<<< HEAD
                        <FormField
                            control={form.control}
                            name="language"
                            defaultValue={form.control._defaultValues.language}
                            render={({ field }) => {
                                return (
                                    <FormItem className="space-y-1">
                                        <FormLabel>
                                            {t("settings.appearance.language")}
                                        </FormLabel>
                                        <FormDescription>
                                            {t(
                                                "settings.appearance.languageDescription"
                                            )}
                                        </FormDescription>
                                        <FormMessage />
                                        <Select
                                            onValueChange={field.onChange}
                                            defaultValue={field.value}
                                            value={field.value}
                                        >
                                            <SelectTrigger>
                                                <SelectValue placeholder="No preset selected" />
                                            </SelectTrigger>
                                            <SelectContent>
                                                {[
                                                    {
                                                        label: "English",
                                                        value: "en",
                                                    },
                                                    {
                                                        label: "Polski",
                                                        value: "pl",
                                                    },
                                                    {
                                                        label: "Русский",
                                                        value: "ru",
                                                    },
                                                    {
                                                        label: "Deutsch",
                                                        value: "de",
                                                    },
                                                    {
                                                        label: "繁體中文",
                                                        value: "zh-Hant",
                                                    },
                                                    {
                                                        label: "简体中文",
                                                        value: "zh-Hans",
                                                    },
                                                    {
                                                        label: "Persian",
                                                        value: "fa",
                                                    },
                                                ].map((preset) => (
                                                    <SelectItem
                                                        key={preset.label}
                                                        value={preset.value}
                                                    >
                                                        {preset.label}
                                                    </SelectItem>
                                                ))}
                                            </SelectContent>
                                        </Select>
                                    </FormItem>
                                );
                            }}
                        />
=======
						<FormField
							control={form.control}
							name="language"
							defaultValue={form.control._defaultValues.language}
							render={({ field }) => {
								return (
									<FormItem className="space-y-1">
										<FormLabel>{t("settings.appearance.language")}</FormLabel>
										<FormDescription>
											{t("settings.appearance.languageDescription")}
										</FormDescription>
										<FormMessage />
										<Select
											onValueChange={field.onChange}
											defaultValue={field.value}
											value={field.value}
										>
											<SelectTrigger>
												<SelectValue placeholder="No preset selected" />
											</SelectTrigger>
											<SelectContent>
												{[
													{ label: "English", value: "en" },
													{ label: "Polski", value: "pl" },
													{ label: "Русский", value: "ru" },
													{ label: "Français", value: "fr" },
													{ label: "Deutsch", value: "de" },
													{ label: "繁體中文", value: "zh-Hant" },
													{ label: "简体中文", value: "zh-Hans" },
													{ label: "Türkçe", value: "tr" },
												].map((preset) => (
													<SelectItem key={preset.label} value={preset.value}>
														{preset.label}
													</SelectItem>
												))}
											</SelectContent>
										</Select>
									</FormItem>
								);
							}}
						/>
>>>>>>> 333776a5

                        <Button type="submit">
                            {t("settings.common.save")}
                        </Button>
                    </form>
                </Form>
            </CardContent>
        </Card>
    );
}<|MERGE_RESOLUTION|>--- conflicted
+++ resolved
@@ -4,28 +4,28 @@
 
 import { Button } from "@/components/ui/button";
 import {
-    Card,
-    CardContent,
-    CardDescription,
-    CardHeader,
-    CardTitle,
+	Card,
+	CardContent,
+	CardDescription,
+	CardHeader,
+	CardTitle,
 } from "@/components/ui/card";
 import {
-    Form,
-    FormControl,
-    FormDescription,
-    FormField,
-    FormItem,
-    FormLabel,
-    FormMessage,
+	Form,
+	FormControl,
+	FormDescription,
+	FormField,
+	FormItem,
+	FormLabel,
+	FormMessage,
 } from "@/components/ui/form";
 import { RadioGroup, RadioGroupItem } from "@/components/ui/radio-group";
 import {
-    Select,
-    SelectContent,
-    SelectItem,
-    SelectTrigger,
-    SelectValue,
+	Select,
+	SelectContent,
+	SelectItem,
+	SelectTrigger,
+	SelectValue,
 } from "@/components/ui/select";
 import useLocale from "@/utils/hooks/use-locale";
 import { useTranslation } from "next-i18next";
@@ -34,230 +34,126 @@
 import { toast } from "sonner";
 
 const appearanceFormSchema = z.object({
-<<<<<<< HEAD
-    theme: z.enum(["light", "dark", "system"], {
-        required_error: "Please select a theme.",
-    }),
-    language: z.enum(["en", "pl", "ru", "de", "zh-Hant", "zh-Hans", "fa"], {
-        required_error: "Please select a language.",
-    }),
-=======
 	theme: z.enum(["light", "dark", "system"], {
 		required_error: "Please select a theme.",
 	}),
-	language: z.enum(["en", "pl", "ru", "fr", "de", "tr", "zh-Hant", "zh-Hans"], {
-		required_error: "Please select a language.",
-	}),
->>>>>>> 333776a5
+	language: z.enum(
+		["en", "pl", "ru", "fr", "de", "tr", "zh-Hant", "zh-Hans", "fa"],
+		{
+			required_error: "Please select a language.",
+		},
+	),
 });
 
 type AppearanceFormValues = z.infer<typeof appearanceFormSchema>;
 
 // This can come from your database or API.
 const defaultValues: Partial<AppearanceFormValues> = {
-    theme: "system",
-    language: "en",
+	theme: "system",
+	language: "en",
 };
 
 export function AppearanceForm() {
-    const { setTheme, theme } = useTheme();
-    const { locale, setLocale } = useLocale();
-    const { t } = useTranslation("settings");
-
-    const form = useForm<AppearanceFormValues>({
-        resolver: zodResolver(appearanceFormSchema),
-        defaultValues,
-    });
-
-    useEffect(() => {
-        form.reset({
-            theme: (theme ?? "system") as AppearanceFormValues["theme"],
-            language: locale,
-        });
-    }, [form, theme, locale]);
-    function onSubmit(data: AppearanceFormValues) {
-        setTheme(data.theme);
-        setLocale(data.language);
-        toast.success("Preferences Updated");
-    }
-
-    return (
-        <Card className="bg-transparent">
-            <CardHeader>
-                <CardTitle className="text-xl">
-                    {t("settings.appearance.title")}
-                </CardTitle>
-                <CardDescription>
-                    {t("settings.appearance.description")}
-                </CardDescription>
-            </CardHeader>
-            <CardContent className="space-y-2">
-                <Form {...form}>
-                    <form
-                        onSubmit={form.handleSubmit(onSubmit)}
-                        className="space-y-8"
-                    >
-                        <FormField
-                            control={form.control}
-                            name="theme"
-                            defaultValue={form.control._defaultValues.theme}
-                            render={({ field }) => {
-                                return (
-                                    <FormItem className="space-y-1 ">
-                                        <FormLabel>
-                                            {t("settings.appearance.theme")}
-                                        </FormLabel>
-                                        <FormDescription>
-                                            {t(
-                                                "settings.appearance.themeDescription"
-                                            )}
-                                        </FormDescription>
-                                        <FormMessage />
-                                        <RadioGroup
-                                            onValueChange={field.onChange}
-                                            defaultValue={field.value}
-                                            value={field.value}
-                                            className="grid max-w-md md:max-w-lg grid-cols-1 sm:grid-cols-3 gap-8 pt-2"
-                                        >
-                                            <FormItem>
-                                                <FormLabel className="[&:has([data-state=checked])>div]:border-primary">
-                                                    <FormControl>
-                                                        <RadioGroupItem
-                                                            value="light"
-                                                            className="sr-only"
-                                                        />
-                                                    </FormControl>
-                                                    <div className="items-center rounded-md border-2 border-muted p-1 hover:bg-accent transition-colors cursor-pointer">
-                                                        <img
-                                                            src="/images/theme-light.svg"
-                                                            alt="light"
-                                                        />
-                                                    </div>
-                                                    <span className="block w-full p-2 text-center font-normal">
-                                                        {t(
-                                                            "settings.appearance.themes.light"
-                                                        )}
-                                                    </span>
-                                                </FormLabel>
-                                            </FormItem>
-                                            <FormItem>
-                                                <FormLabel className="[&:has([data-state=checked])>div]:border-primary">
-                                                    <FormControl>
-                                                        <RadioGroupItem
-                                                            value="dark"
-                                                            className="sr-only"
-                                                        />
-                                                    </FormControl>
-                                                    <div className="items-center rounded-md border-2 border-muted bg-popover p-1 transition-colors hover:bg-accent hover:text-accent-foreground cursor-pointer">
-                                                        <img
-                                                            src="/images/theme-dark.svg"
-                                                            alt="dark"
-                                                        />
-                                                    </div>
-                                                    <span className="block w-full p-2 text-center font-normal">
-                                                        {t(
-                                                            "settings.appearance.themes.dark"
-                                                        )}
-                                                    </span>
-                                                </FormLabel>
-                                            </FormItem>
-                                            <FormItem>
-                                                <FormLabel className="[&:has([data-state=checked])>div]:border-primary">
-                                                    <FormControl>
-                                                        <RadioGroupItem
-                                                            value="system"
-                                                            className="sr-only"
-                                                        />
-                                                    </FormControl>
-                                                    <div className="items-center rounded-md border-2 border-muted bg-popover p-1 transition-colors hover:bg-accent hover:text-accent-foreground cursor-pointer">
-                                                        <img
-                                                            src="/images/theme-system.svg"
-                                                            alt="system"
-                                                        />
-                                                    </div>
-                                                    <span className="block w-full p-2 text-center font-normal">
-                                                        {t(
-                                                            "settings.appearance.themes.system"
-                                                        )}
-                                                    </span>
-                                                </FormLabel>
-                                            </FormItem>
-                                        </RadioGroup>
-                                    </FormItem>
-                                );
-                            }}
-                        />
-
-<<<<<<< HEAD
-                        <FormField
-                            control={form.control}
-                            name="language"
-                            defaultValue={form.control._defaultValues.language}
-                            render={({ field }) => {
-                                return (
-                                    <FormItem className="space-y-1">
-                                        <FormLabel>
-                                            {t("settings.appearance.language")}
-                                        </FormLabel>
-                                        <FormDescription>
-                                            {t(
-                                                "settings.appearance.languageDescription"
-                                            )}
-                                        </FormDescription>
-                                        <FormMessage />
-                                        <Select
-                                            onValueChange={field.onChange}
-                                            defaultValue={field.value}
-                                            value={field.value}
-                                        >
-                                            <SelectTrigger>
-                                                <SelectValue placeholder="No preset selected" />
-                                            </SelectTrigger>
-                                            <SelectContent>
-                                                {[
-                                                    {
-                                                        label: "English",
-                                                        value: "en",
-                                                    },
-                                                    {
-                                                        label: "Polski",
-                                                        value: "pl",
-                                                    },
-                                                    {
-                                                        label: "Русский",
-                                                        value: "ru",
-                                                    },
-                                                    {
-                                                        label: "Deutsch",
-                                                        value: "de",
-                                                    },
-                                                    {
-                                                        label: "繁體中文",
-                                                        value: "zh-Hant",
-                                                    },
-                                                    {
-                                                        label: "简体中文",
-                                                        value: "zh-Hans",
-                                                    },
-                                                    {
-                                                        label: "Persian",
-                                                        value: "fa",
-                                                    },
-                                                ].map((preset) => (
-                                                    <SelectItem
-                                                        key={preset.label}
-                                                        value={preset.value}
-                                                    >
-                                                        {preset.label}
-                                                    </SelectItem>
-                                                ))}
-                                            </SelectContent>
-                                        </Select>
-                                    </FormItem>
-                                );
-                            }}
-                        />
-=======
+	const { setTheme, theme } = useTheme();
+	const { locale, setLocale } = useLocale();
+	const { t } = useTranslation("settings");
+
+	const form = useForm<AppearanceFormValues>({
+		resolver: zodResolver(appearanceFormSchema),
+		defaultValues,
+	});
+
+	useEffect(() => {
+		form.reset({
+			theme: (theme ?? "system") as AppearanceFormValues["theme"],
+			language: locale,
+		});
+	}, [form, theme, locale]);
+	function onSubmit(data: AppearanceFormValues) {
+		setTheme(data.theme);
+		setLocale(data.language);
+		toast.success("Preferences Updated");
+	}
+
+	return (
+		<Card className="bg-transparent">
+			<CardHeader>
+				<CardTitle className="text-xl">
+					{t("settings.appearance.title")}
+				</CardTitle>
+				<CardDescription>
+					{t("settings.appearance.description")}
+				</CardDescription>
+			</CardHeader>
+			<CardContent className="space-y-2">
+				<Form {...form}>
+					<form onSubmit={form.handleSubmit(onSubmit)} className="space-y-8">
+						<FormField
+							control={form.control}
+							name="theme"
+							defaultValue={form.control._defaultValues.theme}
+							render={({ field }) => {
+								return (
+									<FormItem className="space-y-1 ">
+										<FormLabel>{t("settings.appearance.theme")}</FormLabel>
+										<FormDescription>
+											{t("settings.appearance.themeDescription")}
+										</FormDescription>
+										<FormMessage />
+										<RadioGroup
+											onValueChange={field.onChange}
+											defaultValue={field.value}
+											value={field.value}
+											className="grid max-w-md md:max-w-lg grid-cols-1 sm:grid-cols-3 gap-8 pt-2"
+										>
+											<FormItem>
+												<FormLabel className="[&:has([data-state=checked])>div]:border-primary">
+													<FormControl>
+														<RadioGroupItem value="light" className="sr-only" />
+													</FormControl>
+													<div className="items-center rounded-md border-2 border-muted p-1 hover:bg-accent transition-colors cursor-pointer">
+														<img src="/images/theme-light.svg" alt="light" />
+													</div>
+													<span className="block w-full p-2 text-center font-normal">
+														{t("settings.appearance.themes.light")}
+													</span>
+												</FormLabel>
+											</FormItem>
+											<FormItem>
+												<FormLabel className="[&:has([data-state=checked])>div]:border-primary">
+													<FormControl>
+														<RadioGroupItem value="dark" className="sr-only" />
+													</FormControl>
+													<div className="items-center rounded-md border-2 border-muted bg-popover p-1 transition-colors hover:bg-accent hover:text-accent-foreground cursor-pointer">
+														<img src="/images/theme-dark.svg" alt="dark" />
+													</div>
+													<span className="block w-full p-2 text-center font-normal">
+														{t("settings.appearance.themes.dark")}
+													</span>
+												</FormLabel>
+											</FormItem>
+											<FormItem>
+												<FormLabel className="[&:has([data-state=checked])>div]:border-primary">
+													<FormControl>
+														<RadioGroupItem
+															value="system"
+															className="sr-only"
+														/>
+													</FormControl>
+													<div className="items-center rounded-md border-2 border-muted bg-popover p-1 transition-colors hover:bg-accent hover:text-accent-foreground cursor-pointer">
+														<img src="/images/theme-system.svg" alt="system" />
+													</div>
+													<span className="block w-full p-2 text-center font-normal">
+														{t("settings.appearance.themes.system")}
+													</span>
+												</FormLabel>
+											</FormItem>
+										</RadioGroup>
+									</FormItem>
+								);
+							}}
+						/>
+
 						<FormField
 							control={form.control}
 							name="language"
@@ -288,6 +184,10 @@
 													{ label: "繁體中文", value: "zh-Hant" },
 													{ label: "简体中文", value: "zh-Hans" },
 													{ label: "Türkçe", value: "tr" },
+													{
+														label: "Persian",
+														value: "fa",
+													},
 												].map((preset) => (
 													<SelectItem key={preset.label} value={preset.value}>
 														{preset.label}
@@ -299,14 +199,11 @@
 								);
 							}}
 						/>
->>>>>>> 333776a5
-
-                        <Button type="submit">
-                            {t("settings.common.save")}
-                        </Button>
-                    </form>
-                </Form>
-            </CardContent>
-        </Card>
-    );
+
+						<Button type="submit">{t("settings.common.save")}</Button>
+					</form>
+				</Form>
+			</CardContent>
+		</Card>
+	);
 }