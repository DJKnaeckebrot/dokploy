--- conflicted
+++ resolved
@@ -44,11 +44,7 @@
 								{data?.map((notification, index) => (
 									<div
 										key={notification.notificationId}
-<<<<<<< HEAD
-										className="flex items-center justify-between rounded-xl p-4 transition-colors dark:bg-zinc-900/50 hover:bg-zinc-900 border border-zinc-800/50"
-=======
 										className="flex items-center justify-between rounded-xl p-4 transition-colors dark:bg-zinc-900/50 bg-gray-200/50 border border-card"
->>>>>>> 96cdffb5
 									>
 										<div className="flex items-center gap-4">
 											{notification.notificationType === "slack" && (
@@ -72,11 +68,7 @@
 												</div>
 											)}
 											<div className="flex flex-col">
-<<<<<<< HEAD
-												<span className="text-sm font-medium text-zinc-300">
-=======
 												<span className="text-sm font-medium dark:text-zinc-300 text-zinc-800">
->>>>>>> 96cdffb5
 													{notification.name}
 												</span>
 												<span className="text-xs font-medium text-muted-foreground">
