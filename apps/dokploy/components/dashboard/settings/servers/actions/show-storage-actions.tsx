import { Button } from "@/components/ui/button";
import React from "react";

import {
	DropdownMenu,
	DropdownMenuContent,
	DropdownMenuGroup,
	DropdownMenuItem,
	DropdownMenuLabel,
	DropdownMenuSeparator,
	DropdownMenuTrigger,
} from "@/components/ui/dropdown-menu";
import { api } from "@/utils/api";
import { useTranslation } from "next-i18next";
import { toast } from "sonner";

interface Props {
	serverId?: string;
}
export const ShowStorageActions = ({ serverId }: Props) => {
	const { t } = useTranslation("settings");
	const { mutateAsync: cleanAll, isLoading: cleanAllIsLoading } =
		api.settings.cleanAll.useMutation();

	const {
		mutateAsync: cleanDockerBuilder,
		isLoading: cleanDockerBuilderIsLoading,
	} = api.settings.cleanDockerBuilder.useMutation();

	const { mutateAsync: cleanMonitoring, isLoading: cleanMonitoringIsLoading } =
		api.settings.cleanMonitoring.useMutation();
	const {
		mutateAsync: cleanUnusedImages,
		isLoading: cleanUnusedImagesIsLoading,
	} = api.settings.cleanUnusedImages.useMutation();

	const {
		mutateAsync: cleanUnusedVolumes,
		isLoading: cleanUnusedVolumesIsLoading,
	} = api.settings.cleanUnusedVolumes.useMutation();

	const {
		mutateAsync: cleanStoppedContainers,
		isLoading: cleanStoppedContainersIsLoading,
	} = api.settings.cleanStoppedContainers.useMutation();

	return (
		<DropdownMenu>
			<DropdownMenuTrigger
				asChild
				disabled={
					cleanAllIsLoading ||
					cleanDockerBuilderIsLoading ||
					cleanUnusedImagesIsLoading ||
					cleanUnusedVolumesIsLoading ||
					cleanStoppedContainersIsLoading
				}
			>
				<Button
					isLoading={
						cleanAllIsLoading ||
						cleanDockerBuilderIsLoading ||
						cleanUnusedImagesIsLoading ||
						cleanUnusedVolumesIsLoading ||
						cleanStoppedContainersIsLoading
					}
					variant="outline"
				>
					{t("settings.server.webServer.storage.label")}
				</Button>
			</DropdownMenuTrigger>
			<DropdownMenuContent className="w-64" align="start">
				<DropdownMenuLabel>
					{t("settings.server.webServer.actions")}
				</DropdownMenuLabel>
				<DropdownMenuSeparator />
				<DropdownMenuGroup>
					<DropdownMenuItem
						className="w-full cursor-pointer"
						onClick={async () => {
							await cleanUnusedImages({
								serverId: serverId,
							})
								.then(async () => {
									toast.success("Cleaned images");
								})
								.catch(() => {
									toast.error("Error to clean images");
								});
						}}
					>
<<<<<<< HEAD
						<span>Clean Unused Images</span>
=======
						<span>
							{t("settings.server.webServer.storage.cleanUnusedImages")}
						</span>
>>>>>>> 58338380
					</DropdownMenuItem>
					<DropdownMenuItem
						className="w-full cursor-pointer"
						onClick={async () => {
							await cleanUnusedVolumes({
								serverId: serverId,
							})
								.then(async () => {
									toast.success("Cleaned volumes");
								})
								.catch(() => {
									toast.error("Error to clean volumes");
								});
						}}
					>
<<<<<<< HEAD
						<span>Clean Unused Volumes</span>
=======
						<span>
							{t("settings.server.webServer.storage.cleanUnusedVolumes")}
						</span>
>>>>>>> 58338380
					</DropdownMenuItem>

					<DropdownMenuItem
						className="w-full cursor-pointer"
						onClick={async () => {
							await cleanStoppedContainers({
								serverId: serverId,
							})
								.then(async () => {
									toast.success("Stopped containers cleaned");
								})
								.catch(() => {
									toast.error("Error to clean stopped containers");
								});
						}}
					>
<<<<<<< HEAD
						<span>Clean Stopped Containers</span>
=======
						<span>
							{t("settings.server.webServer.storage.cleanStoppedContainers")}
						</span>
>>>>>>> 58338380
					</DropdownMenuItem>

					<DropdownMenuItem
						className="w-full cursor-pointer"
						onClick={async () => {
							await cleanDockerBuilder({
								serverId: serverId,
							})
								.then(async () => {
									toast.success("Cleaned Docker Builder");
								})
								.catch(() => {
									toast.error("Error to clean Docker Builder");
								});
						}}
					>
						<span>
							{t("settings.server.webServer.storage.cleanDockerBuilder")}
						</span>
					</DropdownMenuItem>
					{!serverId && (
						<DropdownMenuItem
							className="w-full cursor-pointer"
							onClick={async () => {
								await cleanMonitoring()
									.then(async () => {
										toast.success("Cleaned Monitoring");
									})
									.catch(() => {
										toast.error("Error to clean Monitoring");
									});
							}}
						>
							<span>
								{t("settings.server.webServer.storage.cleanMonitoring")}
							</span>
						</DropdownMenuItem>
					)}

					<DropdownMenuItem
						className="w-full cursor-pointer"
						onClick={async () => {
							await cleanAll({
								serverId: serverId,
							})
								.then(async () => {
									toast.success("Cleaned all");
								})
								.catch(() => {
									toast.error("Error to clean all");
								});
						}}
					>
<<<<<<< HEAD
						<span>Clean All</span>
=======
						<span>{t("settings.server.webServer.storage.cleanAll")}</span>
>>>>>>> 58338380
					</DropdownMenuItem>
				</DropdownMenuGroup>
			</DropdownMenuContent>
		</DropdownMenu>
	);
};<|MERGE_RESOLUTION|>--- conflicted
+++ resolved
@@ -89,13 +89,9 @@
 								});
 						}}
 					>
-<<<<<<< HEAD
-						<span>Clean Unused Images</span>
-=======
 						<span>
 							{t("settings.server.webServer.storage.cleanUnusedImages")}
 						</span>
->>>>>>> 58338380
 					</DropdownMenuItem>
 					<DropdownMenuItem
 						className="w-full cursor-pointer"
@@ -111,13 +107,9 @@
 								});
 						}}
 					>
-<<<<<<< HEAD
-						<span>Clean Unused Volumes</span>
-=======
 						<span>
 							{t("settings.server.webServer.storage.cleanUnusedVolumes")}
 						</span>
->>>>>>> 58338380
 					</DropdownMenuItem>
 
 					<DropdownMenuItem
@@ -134,13 +126,9 @@
 								});
 						}}
 					>
-<<<<<<< HEAD
-						<span>Clean Stopped Containers</span>
-=======
 						<span>
 							{t("settings.server.webServer.storage.cleanStoppedContainers")}
 						</span>
->>>>>>> 58338380
 					</DropdownMenuItem>
 
 					<DropdownMenuItem
@@ -194,11 +182,7 @@
 								});
 						}}
 					>
-<<<<<<< HEAD
-						<span>Clean All</span>
-=======
 						<span>{t("settings.server.webServer.storage.cleanAll")}</span>
->>>>>>> 58338380
 					</DropdownMenuItem>
 				</DropdownMenuGroup>
 			</DropdownMenuContent>
