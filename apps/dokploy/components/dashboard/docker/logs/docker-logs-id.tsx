<<<<<<< HEAD
import { Badge } from "@/components/ui/badge";
import { Button } from "@/components/ui/button";
import { Input } from "@/components/ui/input";
import {
  Select,
  SelectContent,
  SelectItem,
  SelectTrigger,
  SelectValue,
} from "@/components/ui/select";
import { api } from "@/utils/api";
import { Download as DownloadIcon, Loader2 } from "lucide-react";
import React, { useEffect, useRef } from "react";
import { TerminalLine } from "./terminal-line";
import { type LogLine, getLogType, parseLogs } from "./utils";

interface Props {
  containerId: string;
  serverId?: string | null;
}

type TimeFilter = "all" | "1h" | "6h" | "24h" | "168h" | "720h";
type TypeFilter = "all" | "error" | "warning" | "success" | "info" | "debug";

export const DockerLogsId: React.FC<Props> = ({ containerId, serverId }) => {
  const { data } = api.docker.getConfig.useQuery(
    {
      containerId,
      serverId: serverId ?? undefined,
    },
    {
      enabled: !!containerId,
    }
  );

  const [rawLogs, setRawLogs] = React.useState("");
  const [filteredLogs, setFilteredLogs] = React.useState<LogLine[]>([]);
  const [autoScroll, setAutoScroll] = React.useState(true);
  const [lines, setLines] = React.useState<number>(100);
  const [search, setSearch] = React.useState<string>("");
  const [since, setSince] = React.useState<TimeFilter>("all");
  const [typeFilter, setTypeFilter] = React.useState<TypeFilter>("all");
  const scrollRef = useRef<HTMLDivElement>(null);
  const [isLoading, setIsLoading] = React.useState(false);

  const scrollToBottom = () => {
    if (autoScroll && scrollRef.current) {
      scrollRef.current.scrollTop = scrollRef.current.scrollHeight;
    }
  };

  const handleScroll = () => {
    if (!scrollRef.current) return;

    const { scrollTop, scrollHeight, clientHeight } = scrollRef.current;
    const isAtBottom = Math.abs(scrollHeight - scrollTop - clientHeight) < 10;
    setAutoScroll(isAtBottom);
  };

  const handleSearch = (e: React.ChangeEvent<HTMLInputElement>) => {
    setRawLogs("");
    setFilteredLogs([]);
    setSearch(e.target.value || "");
  };

  const handleLines = (e: React.ChangeEvent<HTMLInputElement>) => {
    setRawLogs("");
    setFilteredLogs([]);
    setLines(Number(e.target.value) || 1);
  };

  const handleSince = (value: TimeFilter) => {
    setRawLogs("");
    setFilteredLogs([]);
    setSince(value);
  };

  const handleTypeFilter = (value: TypeFilter) => {
    setTypeFilter(value);
  };

  useEffect(() => {
    setRawLogs("");
    setFilteredLogs([]);
  }, [containerId]);

  useEffect(() => {
    if (!containerId) return;
    setIsLoading(true);

    const protocol = window.location.protocol === "https:" ? "wss:" : "ws:";
    const params = new globalThis.URLSearchParams({
      containerId,
      tail: lines.toString(),
      since,
      search,
    });

    if (serverId) {
      params.append("serverId", serverId);
    }

    const wsUrl = `${protocol}//${
      window.location.host
    }/docker-container-logs?${params.toString()}`;
    console.log("Connecting to WebSocket:", wsUrl);
    const ws = new WebSocket(wsUrl);

    ws.onopen = () => {
      console.log("WebSocket connected");
	  setIsLoading(false)
    };

    ws.onmessage = (e) => {
      setRawLogs((prev) => prev + e.data);
      setIsLoading(false);
    };

    ws.onerror = (error) => {
      console.error("WebSocket error:", error);
      setIsLoading(false);
    };

    ws.onclose = (e) => {
      console.log("WebSocket closed:", e.reason);
      setIsLoading(false);
    };

    return () => {
      if (ws.readyState === WebSocket.OPEN) {
        ws.close();
      }
    };
  }, [containerId, serverId, lines, search, since]);

  const handleDownload = () => {
    const logContent = filteredLogs
      .map(
        ({ timestamp, message }: { timestamp: Date | null; message: string }) =>
          `${timestamp?.toISOString() || "No timestamp"} ${message}`
      )
      .join("\n");

    const blob = new Blob([logContent], { type: "text/plain" });
    const url = URL.createObjectURL(blob);
    const a = document.createElement("a");
    const appName = data.Name.replace("/", "") || "app";
    const isoDate = new Date().toISOString();
    a.href = url;
    a.download = `${appName}-${isoDate.slice(0, 10).replace(/-/g, "")}_${isoDate
      .slice(11, 19)
      .replace(/:/g, "")}.log.txt`;
    document.body.appendChild(a);
    a.click();
    document.body.removeChild(a);
    URL.revokeObjectURL(url);
  };

  const handleFilter = (logs: LogLine[]) => {
    return logs.filter((log) => {
      const logType = getLogType(log.message).type;

      const matchesType = typeFilter === "all" || logType === typeFilter;

      return matchesType;
    });
  };

  useEffect(() => {
    setRawLogs("");
    setFilteredLogs([]);
  }, [containerId]);

  useEffect(() => {
    const logs = parseLogs(rawLogs);
    const filtered = handleFilter(logs);
    setFilteredLogs(filtered);
  }, [rawLogs, search, lines, since, typeFilter]);

  useEffect(() => {
    scrollToBottom();

    if (autoScroll && scrollRef.current) {
      scrollRef.current.scrollTop = scrollRef.current.scrollHeight;
    }
  }, [filteredLogs, autoScroll]);

  return (
    <div className="flex flex-col gap-4">
      <div className="shadow-md rounded-lg overflow-hidden">
        <div className="space-y-4">
          <div className="flex flex-wrap justify-between items-start sm:items-center gap-4">
            <div className="flex flex-wrap gap-4">
              <Input
                type="text"
                placeholder="Number of lines to show"
                value={lines}
                onChange={handleLines}
                className="inline-flex h-9 text-sm text-white placeholder-gray-400 w-full sm:w-auto"
              />

              <Select value={since} onValueChange={handleSince}>
                <SelectTrigger className="sm:w-[180px] w-full h-9">
                  <SelectValue placeholder="Time filter" />
                </SelectTrigger>
                <SelectContent>
                  <SelectItem value="1h">Last hour</SelectItem>
                  <SelectItem value="6h">Last 6 hours</SelectItem>
                  <SelectItem value="24h">Last 24 hours</SelectItem>
                  <SelectItem value="168h">Last 7 days</SelectItem>
                  <SelectItem value="720h">Last 30 days</SelectItem>
                  <SelectItem value="all">All time</SelectItem>
                </SelectContent>
              </Select>

              <Select value={typeFilter} onValueChange={handleTypeFilter}>
                <SelectTrigger className="sm:w-[180px] w-full h-9">
                  <SelectValue placeholder="Type filter" />
                </SelectTrigger>
                <SelectContent>
                  <SelectItem value="all">
                    <Badge variant="blank">All</Badge>
                  </SelectItem>
                  <SelectItem value="error">
                    <Badge variant="red">Error</Badge>
                  </SelectItem>
                  <SelectItem value="warning">
                    <Badge variant="orange">Warning</Badge>
                  </SelectItem>
		              <SelectItem value="debug">
                    <Badge variant="yellow">Debug</Badge>
                  </SelectItem>
                  <SelectItem value="success">
                    <Badge variant="green">Success</Badge>
                  </SelectItem>
                  <SelectItem value="info">
                    <Badge variant="blue">Info</Badge>
                  </SelectItem>
                </SelectContent>
              </Select>

              <Input
                type="search"
                placeholder="Search logs..."
                value={search}
                onChange={handleSearch}
                className="inline-flex h-9 text-sm text-white placeholder-gray-400 w-full sm:w-auto"
              />
            </div>

            <Button
              variant="outline"
              size="sm"
              className="h-9"
              onClick={handleDownload}
              disabled={filteredLogs.length === 0 || !data?.Name}
            >
              <DownloadIcon className="mr-2 h-4 w-4" />
              Download logs
            </Button>
          </div>
          <div
            ref={scrollRef}
            onScroll={handleScroll}
            className="h-[720px] overflow-y-auto space-y-0 border p-4 bg-[#d4d4d4] dark:bg-[#050506] rounded custom-logs-scrollbar"
          >
            {filteredLogs.length > 0 ? (
              filteredLogs.map((filteredLog: LogLine, index: number) => (
                <TerminalLine
                  key={index}
                  log={filteredLog}
                  searchTerm={search}
                />
              ))
            ) : isLoading ? (
              <div className="flex justify-center items-center h-full text-muted-foreground">
                <Loader2 className="h-6 w-6 animate-spin" />
              </div>
            ) : (
              <div className="flex justify-center items-center h-full text-muted-foreground">
                No logs found
              </div>
            )}
          </div>
        </div>
      </div>
    </div>
  );
};
=======
import { Badge } from "@/components/ui/badge";
import { Button } from "@/components/ui/button";
import { Input } from "@/components/ui/input";
import {
  Select,
  SelectContent,
  SelectItem,
  SelectTrigger,
  SelectValue,
} from "@/components/ui/select";
import { api } from "@/utils/api";
import { Download as DownloadIcon, Loader2 } from "lucide-react";
import React, { useEffect, useRef } from "react";
import { TerminalLine } from "./terminal-line";
import { type LogLine, getLogType, parseLogs } from "./utils";

interface Props {
  containerId: string;
  serverId?: string | null;
}

type TimeFilter = "all" | "1h" | "6h" | "24h" | "168h" | "720h";
type TypeFilter = "all" | "error" | "warning" | "success" | "info" | "debug";

export const DockerLogsId: React.FC<Props> = ({ containerId, serverId }) => {
  const { data } = api.docker.getConfig.useQuery(
    {
      containerId,
      serverId: serverId ?? undefined,
    },
    {
      enabled: !!containerId,
    }
  );

  const [rawLogs, setRawLogs] = React.useState("");
  const [filteredLogs, setFilteredLogs] = React.useState<LogLine[]>([]);
  const [autoScroll, setAutoScroll] = React.useState(true);
  const [lines, setLines] = React.useState<number>(100);
  const [search, setSearch] = React.useState<string>("");

  const [since, setSince] = React.useState<TimeFilter>("all");
  const [typeFilter, setTypeFilter] = React.useState<TypeFilter>("all");
  const scrollRef = useRef<HTMLDivElement>(null);
  const [isLoading, setIsLoading] = React.useState(false);

  const scrollToBottom = () => {
    if (autoScroll && scrollRef.current) {
      scrollRef.current.scrollTop = scrollRef.current.scrollHeight;
    }
  };

  const handleScroll = () => {
    if (!scrollRef.current) return;

    const { scrollTop, scrollHeight, clientHeight } = scrollRef.current;
    const isAtBottom = Math.abs(scrollHeight - scrollTop - clientHeight) < 10;
    setAutoScroll(isAtBottom);
  };

  const handleSearch = (e: React.ChangeEvent<HTMLInputElement>) => {
    setRawLogs("");
    setFilteredLogs([]);
    setSearch(e.target.value || "");
  };

  const handleLines = (e: React.ChangeEvent<HTMLInputElement>) => {
    setRawLogs("");
    setFilteredLogs([]);
    setLines(Number(e.target.value) || 1);
  };

  const handleSince = (value: TimeFilter) => {
    setRawLogs("");
    setFilteredLogs([]);
    setSince(value);
  };

  const handleTypeFilter = (value: TypeFilter) => {
    setTypeFilter(value);
  };

  useEffect(() => {
    setRawLogs("");
    setFilteredLogs([]);
  }, [containerId]);

  useEffect(() => {
    if (!containerId) return;
    setIsLoading(true);

    const protocol = window.location.protocol === "https:" ? "wss:" : "ws:";
    const params = new globalThis.URLSearchParams({
      containerId,
      tail: lines.toString(),
      since,
      search,
    });

    if (serverId) {
      params.append("serverId", serverId);
    }

    const wsUrl = `${protocol}//${
      window.location.host
    }/docker-container-logs?${params.toString()}`;
    console.log("Connecting to WebSocket:", wsUrl);
    const ws = new WebSocket(wsUrl);

    ws.onopen = () => {
      console.log("WebSocket connected");
    };

    ws.onmessage = (e) => {
      setRawLogs((prev) => prev + e.data);
      setIsLoading(false);
    };

    ws.onerror = (error) => {
      console.error("WebSocket error:", error);
      setIsLoading(false);
    };

    ws.onclose = (e) => {
      console.log("WebSocket closed:", e.reason);
      setIsLoading(false);
    };

    return () => {
      if (ws.readyState === WebSocket.OPEN) {
        ws.close();
      }
    };
  }, [containerId, serverId, lines, search, since]);

  const handleDownload = () => {
    const logContent = filteredLogs
      .map(
        ({ timestamp, message }: { timestamp: Date | null; message: string }) =>
          `${timestamp?.toISOString() || "No timestamp"} ${message}`
      )
      .join("\n");

    const blob = new Blob([logContent], { type: "text/plain" });
    const url = URL.createObjectURL(blob);
    const a = document.createElement("a");
    const appName = data.Name.replace("/", "") || "app";
    const isoDate = new Date().toISOString();
    a.href = url;
    a.download = `${appName}-${isoDate.slice(0, 10).replace(/-/g, "")}_${isoDate
      .slice(11, 19)
      .replace(/:/g, "")}.log.txt`;
    document.body.appendChild(a);
    a.click();
    document.body.removeChild(a);
    URL.revokeObjectURL(url);
  };

  const handleFilter = (logs: LogLine[]) => {
    return logs.filter((log) => {
      const logType = getLogType(log.message).type;

      const matchesType = typeFilter === "all" || logType === typeFilter;

      return matchesType;
    });
  };

  useEffect(() => {
    setRawLogs("");
    setFilteredLogs([]);
  }, [containerId]);

  useEffect(() => {
    const logs = parseLogs(rawLogs);
    const filtered = handleFilter(logs);
    setFilteredLogs(filtered);
  }, [rawLogs, search, lines, since, typeFilter]);

  useEffect(() => {
    scrollToBottom();

    if (autoScroll && scrollRef.current) {
      scrollRef.current.scrollTop = scrollRef.current.scrollHeight;
    }
  }, [filteredLogs, autoScroll]);

  return (
    <div className="flex flex-col gap-4">
      <div className="shadow-md rounded-lg overflow-hidden">
        <div className="space-y-4">
          <div className="flex flex-wrap justify-between items-start sm:items-center gap-4">
            <div className="flex flex-wrap gap-4">
              <Input
                type="text"
                placeholder="Number of lines to show"
                value={lines}
                onChange={handleLines}
                className="inline-flex h-9 text-sm text-white placeholder-gray-400 w-full sm:w-auto"
              />

              <Select value={since} onValueChange={handleSince}>
                <SelectTrigger className="sm:w-[180px] w-full h-9">
                  <SelectValue placeholder="Time filter" />
                </SelectTrigger>
                <SelectContent>
                  <SelectItem value="1h">Last hour</SelectItem>
                  <SelectItem value="6h">Last 6 hours</SelectItem>
                  <SelectItem value="24h">Last 24 hours</SelectItem>
                  <SelectItem value="168h">Last 7 days</SelectItem>
                  <SelectItem value="720h">Last 30 days</SelectItem>
                  <SelectItem value="all">All time</SelectItem>
                </SelectContent>
              </Select>

              <Select value={typeFilter} onValueChange={handleTypeFilter}>
                <SelectTrigger className="sm:w-[180px] w-full h-9">
                  <SelectValue placeholder="Type filter" />
                </SelectTrigger>
                <SelectContent>
                  <SelectItem value="all">
                    <Badge variant="blank">All</Badge>
                  </SelectItem>
                  <SelectItem value="error">
                    <Badge variant="red">Error</Badge>
                  </SelectItem>
                  <SelectItem value="warning">
                    <Badge variant="orange">Warning</Badge>
                  </SelectItem>
                  <SelectItem value="debug">
                    <Badge variant="yellow">Debug</Badge>
                  </SelectItem>
                  <SelectItem value="success">
                    <Badge variant="green">Success</Badge>
                  </SelectItem>
                  <SelectItem value="info">
                    <Badge variant="blue">Info</Badge>
                  </SelectItem>
                </SelectContent>
              </Select>

              <Input
                type="search"
                placeholder="Search logs..."
                value={search}
                onChange={handleSearch}
                className="inline-flex h-9 text-sm text-white placeholder-gray-400 w-full sm:w-auto"
              />
            </div>

            <Button
              variant="outline"
              size="sm"
              className="h-9"
              onClick={handleDownload}
              disabled={filteredLogs.length === 0 || !data?.Name}
            >
              <DownloadIcon className="mr-2 h-4 w-4" />
              Download logs
            </Button>
          </div>
          <div
            ref={scrollRef}
            onScroll={handleScroll}
            className="h-[720px] overflow-y-auto space-y-0 border p-4 bg-[#d4d4d4] dark:bg-[#050506] rounded custom-logs-scrollbar"
          >
            {filteredLogs.length > 0 ? (
              filteredLogs.map((filteredLog: LogLine, index: number) => (
                <TerminalLine
                  key={index}
                  log={filteredLog}
                  searchTerm={search}
                />
              ))
            ) : isLoading ? (
              <div className="flex justify-center items-center h-full text-muted-foreground">
                <Loader2 className="h-6 w-6 animate-spin" />
              </div>
            ) : (
              <div className="flex justify-center items-center h-full text-muted-foreground">
                No logs found
              </div>
            )}
          </div>
        </div>
      </div>
    </div>
  );
};
>>>>>>> 115ed7e7
<|MERGE_RESOLUTION|>--- conflicted
+++ resolved
@@ -1,4 +1,3 @@
-<<<<<<< HEAD
 import { Badge } from "@/components/ui/badge";
 import { Button } from "@/components/ui/button";
 import { Input } from "@/components/ui/input";
@@ -39,6 +38,7 @@
   const [autoScroll, setAutoScroll] = React.useState(true);
   const [lines, setLines] = React.useState<number>(100);
   const [search, setSearch] = React.useState<string>("");
+
   const [since, setSince] = React.useState<TimeFilter>("all");
   const [typeFilter, setTypeFilter] = React.useState<TypeFilter>("all");
   const scrollRef = useRef<HTMLDivElement>(null);
@@ -109,7 +109,6 @@
 
     ws.onopen = () => {
       console.log("WebSocket connected");
-	  setIsLoading(false)
     };
 
     ws.onmessage = (e) => {
@@ -188,7 +187,7 @@
 
   return (
     <div className="flex flex-col gap-4">
-      <div className="shadow-md rounded-lg overflow-hidden">
+      <div className="rounded-lg overflow-hidden">
         <div className="space-y-4">
           <div className="flex flex-wrap justify-between items-start sm:items-center gap-4">
             <div className="flex flex-wrap gap-4">
@@ -197,7 +196,7 @@
                 placeholder="Number of lines to show"
                 value={lines}
                 onChange={handleLines}
-                className="inline-flex h-9 text-sm text-white placeholder-gray-400 w-full sm:w-auto"
+                className="inline-flex h-9 text-sm placeholder-gray-400 w-full sm:w-auto"
               />
 
               <Select value={since} onValueChange={handleSince}>
@@ -228,7 +227,7 @@
                   <SelectItem value="warning">
                     <Badge variant="orange">Warning</Badge>
                   </SelectItem>
-		              <SelectItem value="debug">
+                  <SelectItem value="debug">
                     <Badge variant="yellow">Debug</Badge>
                   </SelectItem>
                   <SelectItem value="success">
@@ -245,7 +244,7 @@
                 placeholder="Search logs..."
                 value={search}
                 onChange={handleSearch}
-                className="inline-flex h-9 text-sm text-white placeholder-gray-400 w-full sm:w-auto"
+                className="inline-flex h-9 text-sm placeholder-gray-400 w-full sm:w-auto"
               />
             </div>
 
@@ -287,295 +286,4 @@
       </div>
     </div>
   );
-};
-=======
-import { Badge } from "@/components/ui/badge";
-import { Button } from "@/components/ui/button";
-import { Input } from "@/components/ui/input";
-import {
-  Select,
-  SelectContent,
-  SelectItem,
-  SelectTrigger,
-  SelectValue,
-} from "@/components/ui/select";
-import { api } from "@/utils/api";
-import { Download as DownloadIcon, Loader2 } from "lucide-react";
-import React, { useEffect, useRef } from "react";
-import { TerminalLine } from "./terminal-line";
-import { type LogLine, getLogType, parseLogs } from "./utils";
-
-interface Props {
-  containerId: string;
-  serverId?: string | null;
-}
-
-type TimeFilter = "all" | "1h" | "6h" | "24h" | "168h" | "720h";
-type TypeFilter = "all" | "error" | "warning" | "success" | "info" | "debug";
-
-export const DockerLogsId: React.FC<Props> = ({ containerId, serverId }) => {
-  const { data } = api.docker.getConfig.useQuery(
-    {
-      containerId,
-      serverId: serverId ?? undefined,
-    },
-    {
-      enabled: !!containerId,
-    }
-  );
-
-  const [rawLogs, setRawLogs] = React.useState("");
-  const [filteredLogs, setFilteredLogs] = React.useState<LogLine[]>([]);
-  const [autoScroll, setAutoScroll] = React.useState(true);
-  const [lines, setLines] = React.useState<number>(100);
-  const [search, setSearch] = React.useState<string>("");
-
-  const [since, setSince] = React.useState<TimeFilter>("all");
-  const [typeFilter, setTypeFilter] = React.useState<TypeFilter>("all");
-  const scrollRef = useRef<HTMLDivElement>(null);
-  const [isLoading, setIsLoading] = React.useState(false);
-
-  const scrollToBottom = () => {
-    if (autoScroll && scrollRef.current) {
-      scrollRef.current.scrollTop = scrollRef.current.scrollHeight;
-    }
-  };
-
-  const handleScroll = () => {
-    if (!scrollRef.current) return;
-
-    const { scrollTop, scrollHeight, clientHeight } = scrollRef.current;
-    const isAtBottom = Math.abs(scrollHeight - scrollTop - clientHeight) < 10;
-    setAutoScroll(isAtBottom);
-  };
-
-  const handleSearch = (e: React.ChangeEvent<HTMLInputElement>) => {
-    setRawLogs("");
-    setFilteredLogs([]);
-    setSearch(e.target.value || "");
-  };
-
-  const handleLines = (e: React.ChangeEvent<HTMLInputElement>) => {
-    setRawLogs("");
-    setFilteredLogs([]);
-    setLines(Number(e.target.value) || 1);
-  };
-
-  const handleSince = (value: TimeFilter) => {
-    setRawLogs("");
-    setFilteredLogs([]);
-    setSince(value);
-  };
-
-  const handleTypeFilter = (value: TypeFilter) => {
-    setTypeFilter(value);
-  };
-
-  useEffect(() => {
-    setRawLogs("");
-    setFilteredLogs([]);
-  }, [containerId]);
-
-  useEffect(() => {
-    if (!containerId) return;
-    setIsLoading(true);
-
-    const protocol = window.location.protocol === "https:" ? "wss:" : "ws:";
-    const params = new globalThis.URLSearchParams({
-      containerId,
-      tail: lines.toString(),
-      since,
-      search,
-    });
-
-    if (serverId) {
-      params.append("serverId", serverId);
-    }
-
-    const wsUrl = `${protocol}//${
-      window.location.host
-    }/docker-container-logs?${params.toString()}`;
-    console.log("Connecting to WebSocket:", wsUrl);
-    const ws = new WebSocket(wsUrl);
-
-    ws.onopen = () => {
-      console.log("WebSocket connected");
-    };
-
-    ws.onmessage = (e) => {
-      setRawLogs((prev) => prev + e.data);
-      setIsLoading(false);
-    };
-
-    ws.onerror = (error) => {
-      console.error("WebSocket error:", error);
-      setIsLoading(false);
-    };
-
-    ws.onclose = (e) => {
-      console.log("WebSocket closed:", e.reason);
-      setIsLoading(false);
-    };
-
-    return () => {
-      if (ws.readyState === WebSocket.OPEN) {
-        ws.close();
-      }
-    };
-  }, [containerId, serverId, lines, search, since]);
-
-  const handleDownload = () => {
-    const logContent = filteredLogs
-      .map(
-        ({ timestamp, message }: { timestamp: Date | null; message: string }) =>
-          `${timestamp?.toISOString() || "No timestamp"} ${message}`
-      )
-      .join("\n");
-
-    const blob = new Blob([logContent], { type: "text/plain" });
-    const url = URL.createObjectURL(blob);
-    const a = document.createElement("a");
-    const appName = data.Name.replace("/", "") || "app";
-    const isoDate = new Date().toISOString();
-    a.href = url;
-    a.download = `${appName}-${isoDate.slice(0, 10).replace(/-/g, "")}_${isoDate
-      .slice(11, 19)
-      .replace(/:/g, "")}.log.txt`;
-    document.body.appendChild(a);
-    a.click();
-    document.body.removeChild(a);
-    URL.revokeObjectURL(url);
-  };
-
-  const handleFilter = (logs: LogLine[]) => {
-    return logs.filter((log) => {
-      const logType = getLogType(log.message).type;
-
-      const matchesType = typeFilter === "all" || logType === typeFilter;
-
-      return matchesType;
-    });
-  };
-
-  useEffect(() => {
-    setRawLogs("");
-    setFilteredLogs([]);
-  }, [containerId]);
-
-  useEffect(() => {
-    const logs = parseLogs(rawLogs);
-    const filtered = handleFilter(logs);
-    setFilteredLogs(filtered);
-  }, [rawLogs, search, lines, since, typeFilter]);
-
-  useEffect(() => {
-    scrollToBottom();
-
-    if (autoScroll && scrollRef.current) {
-      scrollRef.current.scrollTop = scrollRef.current.scrollHeight;
-    }
-  }, [filteredLogs, autoScroll]);
-
-  return (
-    <div className="flex flex-col gap-4">
-      <div className="shadow-md rounded-lg overflow-hidden">
-        <div className="space-y-4">
-          <div className="flex flex-wrap justify-between items-start sm:items-center gap-4">
-            <div className="flex flex-wrap gap-4">
-              <Input
-                type="text"
-                placeholder="Number of lines to show"
-                value={lines}
-                onChange={handleLines}
-                className="inline-flex h-9 text-sm text-white placeholder-gray-400 w-full sm:w-auto"
-              />
-
-              <Select value={since} onValueChange={handleSince}>
-                <SelectTrigger className="sm:w-[180px] w-full h-9">
-                  <SelectValue placeholder="Time filter" />
-                </SelectTrigger>
-                <SelectContent>
-                  <SelectItem value="1h">Last hour</SelectItem>
-                  <SelectItem value="6h">Last 6 hours</SelectItem>
-                  <SelectItem value="24h">Last 24 hours</SelectItem>
-                  <SelectItem value="168h">Last 7 days</SelectItem>
-                  <SelectItem value="720h">Last 30 days</SelectItem>
-                  <SelectItem value="all">All time</SelectItem>
-                </SelectContent>
-              </Select>
-
-              <Select value={typeFilter} onValueChange={handleTypeFilter}>
-                <SelectTrigger className="sm:w-[180px] w-full h-9">
-                  <SelectValue placeholder="Type filter" />
-                </SelectTrigger>
-                <SelectContent>
-                  <SelectItem value="all">
-                    <Badge variant="blank">All</Badge>
-                  </SelectItem>
-                  <SelectItem value="error">
-                    <Badge variant="red">Error</Badge>
-                  </SelectItem>
-                  <SelectItem value="warning">
-                    <Badge variant="orange">Warning</Badge>
-                  </SelectItem>
-                  <SelectItem value="debug">
-                    <Badge variant="yellow">Debug</Badge>
-                  </SelectItem>
-                  <SelectItem value="success">
-                    <Badge variant="green">Success</Badge>
-                  </SelectItem>
-                  <SelectItem value="info">
-                    <Badge variant="blue">Info</Badge>
-                  </SelectItem>
-                </SelectContent>
-              </Select>
-
-              <Input
-                type="search"
-                placeholder="Search logs..."
-                value={search}
-                onChange={handleSearch}
-                className="inline-flex h-9 text-sm text-white placeholder-gray-400 w-full sm:w-auto"
-              />
-            </div>
-
-            <Button
-              variant="outline"
-              size="sm"
-              className="h-9"
-              onClick={handleDownload}
-              disabled={filteredLogs.length === 0 || !data?.Name}
-            >
-              <DownloadIcon className="mr-2 h-4 w-4" />
-              Download logs
-            </Button>
-          </div>
-          <div
-            ref={scrollRef}
-            onScroll={handleScroll}
-            className="h-[720px] overflow-y-auto space-y-0 border p-4 bg-[#d4d4d4] dark:bg-[#050506] rounded custom-logs-scrollbar"
-          >
-            {filteredLogs.length > 0 ? (
-              filteredLogs.map((filteredLog: LogLine, index: number) => (
-                <TerminalLine
-                  key={index}
-                  log={filteredLog}
-                  searchTerm={search}
-                />
-              ))
-            ) : isLoading ? (
-              <div className="flex justify-center items-center h-full text-muted-foreground">
-                <Loader2 className="h-6 w-6 animate-spin" />
-              </div>
-            ) : (
-              <div className="flex justify-center items-center h-full text-muted-foreground">
-                No logs found
-              </div>
-            )}
-          </div>
-        </div>
-      </div>
-    </div>
-  );
-};
->>>>>>> 115ed7e7
+};