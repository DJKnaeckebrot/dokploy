import Cookies from "js-cookie";

const SUPPORTED_LOCALES = [
<<<<<<< HEAD
    "en",
    "pl",
    "ru",
    "de",
    "zh-Hant",
    "zh-Hans",
    "fa",
=======
	"en",
	"pl",
	"ru",
	"fr",
	"de",
	"tr",
	"zh-Hant",
	"zh-Hans",
>>>>>>> 333776a5
] as const;

type Locale = (typeof SUPPORTED_LOCALES)[number];

export default function useLocale() {
    const currentLocale = (Cookies.get("DOKPLOY_LOCALE") ?? "en") as Locale;

    const setLocale = (locale: Locale) => {
        Cookies.set("DOKPLOY_LOCALE", locale, { expires: 365 });
        window.location.reload();
    };

    return {
        locale: currentLocale,
        setLocale,
    };
}<|MERGE_RESOLUTION|>--- conflicted
+++ resolved
@@ -1,15 +1,6 @@
 import Cookies from "js-cookie";
 
 const SUPPORTED_LOCALES = [
-<<<<<<< HEAD
-    "en",
-    "pl",
-    "ru",
-    "de",
-    "zh-Hant",
-    "zh-Hans",
-    "fa",
-=======
 	"en",
 	"pl",
 	"ru",
@@ -18,21 +9,21 @@
 	"tr",
 	"zh-Hant",
 	"zh-Hans",
->>>>>>> 333776a5
+	"fa",
 ] as const;
 
 type Locale = (typeof SUPPORTED_LOCALES)[number];
 
 export default function useLocale() {
-    const currentLocale = (Cookies.get("DOKPLOY_LOCALE") ?? "en") as Locale;
+	const currentLocale = (Cookies.get("DOKPLOY_LOCALE") ?? "en") as Locale;
 
-    const setLocale = (locale: Locale) => {
-        Cookies.set("DOKPLOY_LOCALE", locale, { expires: 365 });
-        window.location.reload();
-    };
+	const setLocale = (locale: Locale) => {
+		Cookies.set("DOKPLOY_LOCALE", locale, { expires: 365 });
+		window.location.reload();
+	};
 
-    return {
-        locale: currentLocale,
-        setLocale,
-    };
+	return {
+		locale: currentLocale,
+		setLocale,
+	};
 }