import {
	apiCreateRegistry,
	apiEnableSelfHostedRegistry,
	apiFindOneRegistry,
	apiRemoveRegistry,
	apiTestRegistry,
	apiUpdateRegistry,
} from "@/server/db/schema";
<<<<<<< HEAD
=======
import { initializeRegistry } from "@/server/setup/registry-setup";
import { execAsync, execAsyncRemote } from "@/server/utils/process/execAsync";
import { manageRegistry } from "@/server/utils/traefik/registry";
>>>>>>> 5ed96fb0
import { TRPCError } from "@trpc/server";
import {
	initializeRegistry,
	execAsync,
	manageRegistry,
	createRegistry,
	findAllRegistry,
	findRegistryById,
	removeRegistry,
	updateRegistry,
} from "@dokploy/builders";
import { adminProcedure, createTRPCRouter, protectedProcedure } from "../trpc";

export const registryRouter = createTRPCRouter({
	create: adminProcedure
		.input(apiCreateRegistry)
		.mutation(async ({ ctx, input }) => {
			return await createRegistry(input);
		}),
	remove: adminProcedure
		.input(apiRemoveRegistry)
		.mutation(async ({ ctx, input }) => {
			return await removeRegistry(input.registryId);
		}),
	update: protectedProcedure
		.input(apiUpdateRegistry)
		.mutation(async ({ input }) => {
			const { registryId, ...rest } = input;
			const application = await updateRegistry(registryId, {
				...rest,
			});

			if (!application) {
				throw new TRPCError({
					code: "BAD_REQUEST",
					message: "Update: Error to update registry",
				});
			}

			return true;
		}),
	all: protectedProcedure.query(async () => {
		return await findAllRegistry();
	}),
	one: adminProcedure.input(apiFindOneRegistry).query(async ({ input }) => {
		return await findRegistryById(input.registryId);
	}),
	testRegistry: protectedProcedure
		.input(apiTestRegistry)
		.mutation(async ({ input }) => {
			try {
				const loginCommand = `echo ${input.password} | docker login ${input.registryUrl} --username ${input.username} --password-stdin`;

				if (input.serverId && input.serverId !== "none") {
					await execAsyncRemote(input.serverId, loginCommand);
				} else {
					await execAsync(loginCommand);
				}

				return true;
			} catch (error) {
				console.log("Error Registry:", error);
				return false;
			}
		}),

	enableSelfHostedRegistry: adminProcedure
		.input(apiEnableSelfHostedRegistry)
		.mutation(async ({ input }) => {
			const selfHostedRegistry = await createRegistry({
				...input,
				registryName: "Self Hosted Registry",
				registryType: "selfHosted",
				registryUrl:
					process.env.NODE_ENV === "production"
						? input.registryUrl
						: "dokploy-registry.docker.localhost",
				imagePrefix: null,
				serverId: undefined,
			});

			await manageRegistry(selfHostedRegistry);
			await initializeRegistry(input.username, input.password);

			return selfHostedRegistry;
		}),
});

const shellEscape = (str: string) => {
	const ret = [];
	let s = str;
	if (/[^A-Za-z0-9_\/:=-]/.test(s)) {
		s = `'${s.replace(/'/g, "'\\''")}'`;
		s = s
			.replace(/^(?:'')+/g, "") // unduplicate single-quote at the beginning
			.replace(/\\'''/g, "\\'"); // remove non-escaped single-quote if there are enclosed between 2 escaped
	}
	ret.push(s);

	return ret.join(" ");
};<|MERGE_RESOLUTION|>--- conflicted
+++ resolved
@@ -6,14 +6,9 @@
 	apiTestRegistry,
 	apiUpdateRegistry,
 } from "@/server/db/schema";
-<<<<<<< HEAD
-=======
-import { initializeRegistry } from "@/server/setup/registry-setup";
-import { execAsync, execAsyncRemote } from "@/server/utils/process/execAsync";
-import { manageRegistry } from "@/server/utils/traefik/registry";
->>>>>>> 5ed96fb0
 import { TRPCError } from "@trpc/server";
 import {
+	execAsyncRemote,
 	initializeRegistry,
 	execAsync,
 	manageRegistry,
