--- conflicted
+++ resolved
@@ -359,17 +359,6 @@
 			const admin = await findAdminById(ctx.user.adminId);
 			let serverIp = admin.serverIp || "127.0.0.1";
 
-<<<<<<< HEAD
-			if (!serverIp) {
-				throw new TRPCError({
-					code: "NOT_FOUND",
-					message:
-						"You need to have a server IP to deploy this template in order to generate domains",
-				});
-			}
-
-=======
->>>>>>> 6c92e6ef
 			const project = await findProjectById(input.projectId);
 
 			if (input.serverId) {
