import type { TemplateData } from "./types/templates-data.type";

export const templates: TemplateData[] = [
	{
		id: "supabase",
		name: "SupaBase",
		version: "1.24.07",
		description:
			"The open source Firebase alternative. Supabase gives you a dedicated Postgres database to build your web, mobile, and AI applications. ",
		links: {
			github: "https://github.com/supabase/supabase",
			website: "https://supabase.com/",
			docs: "https://supabase.com/docs/guides/self-hosting",
		},
		logo: "supabase.svg",
		load: () => import("./supabase/index").then((m) => m.generate),
		tags: ["database", "firebase", "postgres"],
	},
	{
		id: "pocketbase",
		name: "Pocketbase",
		version: "v0.22.12",
		description:
			"Pocketbase is a self-hosted alternative to Firebase that allows you to build and host your own backend services.",
		links: {
			github: "https://github.com/pocketbase/pocketbase",
			website: "https://pocketbase.io/",
			docs: "https://pocketbase.io/docs/",
		},
		logo: "pocketbase.svg",
		load: () => import("./pocketbase/index").then((m) => m.generate),
		tags: ["database", "cms", "headless"],
	},
	{
		id: "plausible",
		name: "Plausible",
		version: "v2.1.0",
		description:
			"Plausible is a open source, self-hosted web analytics platform that lets you track website traffic and user behavior.",
		logo: "plausible.svg",
		links: {
			github: "https://github.com/plausible/plausible",
			website: "https://plausible.io/",
			docs: "https://plausible.io/docs",
		},
		tags: ["analytics"],
		load: () => import("./plausible/index").then((m) => m.generate),
	},
	{
		id: "calcom",
		name: "Calcom",
		version: "v2.7.6",
		description:
			"Calcom is a open source alternative to Calendly that allows to create scheduling and booking services.",

		links: {
			github: "https://github.com/calcom/cal.com",
			website: "https://cal.com/",
			docs: "https://cal.com/docs",
		},
		logo: "calcom.jpg",
		tags: ["scheduling", "booking"],
		load: () => import("./calcom/index").then((m) => m.generate),
	},
	{
		id: "grafana",
		name: "Grafana",
		version: "9.5.20",
		description:
			"Grafana is an open source platform for data visualization and monitoring.",
		logo: "grafana.svg",
		links: {
			github: "https://github.com/grafana/grafana",
			website: "https://grafana.com/",
			docs: "https://grafana.com/docs/",
		},
		tags: ["monitoring"],
		load: () => import("./grafana/index").then((m) => m.generate),
	},
	{
		id: "directus",
		name: "Directus",
		version: "11.0.2",
		description:
			"Directus is an open source headless CMS that provides an API-first solution for building custom backends.",
		logo: "directus.jpg",
		links: {
			github: "https://github.com/directus/directus",
			website: "https://directus.io/",
			docs: "https://docs.directus.io/",
		},
		tags: ["cms"],
		load: () => import("./directus/index").then((m) => m.generate),
	},
	{
		id: "baserow",
		name: "Baserow",
		version: "1.25.2",
		description:
			"Baserow is an open source database management tool that allows you to create and manage databases.",
		logo: "baserow.webp",
		links: {
			github: "https://github.com/Baserow/baserow",
			website: "https://baserow.io/",
			docs: "https://baserow.io/docs/index",
		},
		tags: ["database"],
		load: () => import("./baserow/index").then((m) => m.generate),
	},
	{
		id: "ghost",
		name: "Ghost",
		version: "5.0.0",
		description:
			"Ghost is a free and open source, professional publishing platform built on a modern Node.js technology stack.",
		logo: "ghost.jpeg",
		links: {
			github: "https://github.com/TryGhost/Ghost",
			website: "https://ghost.org/",
			docs: "https://ghost.org/docs/",
		},
		tags: ["cms"],
		load: () => import("./ghost/index").then((m) => m.generate),
	},
	{
		id: "uptime-kuma",
		name: "Uptime Kuma",
		version: "1.21.4",
		description:
			"Uptime Kuma is a free and open source monitoring tool that allows you to monitor your websites and applications.",
		logo: "uptime-kuma.png",
		links: {
			github: "https://github.com/louislam/uptime-kuma",
			website: "https://uptime.kuma.pet/",
			docs: "https://github.com/louislam/uptime-kuma/wiki",
		},
		tags: ["monitoring"],
		load: () => import("./uptime-kuma/index").then((m) => m.generate),
	},
	{
		id: "n8n",
		name: "n8n",
		version: "1.48.1",
		description:
			"n8n is an open source low-code platform for automating workflows and integrations.",
		logo: "n8n.png",
		links: {
			github: "https://github.com/n8n-io/n8n",
			website: "https://n8n.io/",
			docs: "https://docs.n8n.io/",
		},
		tags: ["automation"],
		load: () => import("./n8n/index").then((m) => m.generate),
	},
	{
		id: "wordpress",
		name: "Wordpress",
		version: "5.8.3",
		description:
			"Wordpress is a free and open source content management system (CMS) for publishing and managing websites.",
		logo: "wordpress.png",
		links: {
			github: "https://github.com/WordPress/WordPress",
			website: "https://wordpress.org/",
			docs: "https://wordpress.org/documentation/",
		},
		tags: ["cms"],
		load: () => import("./wordpress/index").then((m) => m.generate),
	},
	{
		id: "odoo",
		name: "Odoo",
		version: "16.0",
		description:
			"Odoo is a free and open source business management software that helps you manage your company's operations.",
		logo: "odoo.png",
		links: {
			github: "https://github.com/odoo/odoo",
			website: "https://odoo.com/",
			docs: "https://www.odoo.com/documentation/",
		},
		tags: ["cms"],
		load: () => import("./odoo/index").then((m) => m.generate),
	},
	{
		id: "appsmith",
		name: "Appsmith",
		version: "v1.29",
		description:
			"Appsmith is a free and open source platform for building internal tools and applications.",
		logo: "appsmith.png",
		links: {
			github: "https://github.com/appsmithorg/appsmith",
			website: "https://appsmith.com/",
			docs: "https://docs.appsmith.com/",
		},
		tags: ["cms"],
		load: () => import("./appsmith/index").then((m) => m.generate),
	},
	{
		id: "excalidraw",
		name: "Excalidraw",
		version: "latest",
		description:
			"Excalidraw is a free and open source online diagramming tool that lets you easily create and share beautiful diagrams.",
		logo: "excalidraw.jpg",
		links: {
			github: "https://github.com/excalidraw/excalidraw",
			website: "https://excalidraw.com/",
			docs: "https://docs.excalidraw.com/",
		},
		tags: ["drawing"],
		load: () => import("./excalidraw/index").then((m) => m.generate),
	},
	{
		id: "documenso",
		name: "Documenso",
		version: "v1.5.6",
		description:
			"Documenso is the open source alternative to DocuSign for signing documents digitally",

		links: {
			github: "https://github.com/documenso/documenso",
			website: "https://documenso.com/",
			docs: "https://documenso.com/docs",
		},
		logo: "documenso.png",
		tags: ["document-signing"],
		load: () => import("./documenso/index").then((m) => m.generate),
	},
	{
		id: "nocodb",
		name: "NocoDB",
		version: "0.251.1",
		description:
			"NocoDB is an opensource Airtable alternative that turns any MySQL, PostgreSQL, SQL Server, SQLite & MariaDB into a smart spreadsheet.",

		links: {
			github: "https://github.com/nocodb/nocodb",
			website: "https://nocodb.com/",
			docs: "https://docs.nocodb.com/",
		},
		logo: "nocodb.png",
		tags: ["database", "spreadsheet", "low-code", "nocode"],
		load: () => import("./nocodb/index").then((m) => m.generate),
	},
	{
		id: "meilisearch",
		name: "Meilisearch",
		version: "v1.8.3",
		description:
			"Meilisearch is a free and open-source search engine that allows you to easily add search functionality to your web applications.",
		logo: "meilisearch.png",
		links: {
			github: "https://github.com/meilisearch/meilisearch",
			website: "https://www.meilisearch.com/",
			docs: "https://docs.meilisearch.com/",
		},
		tags: ["search"],
		load: () => import("./meilisearch/index").then((m) => m.generate),
	},
	{
		id: "phpmyadmin",
		name: "Phpmyadmin",
		version: "5.2.1",
		description:
			"Phpmyadmin is a free and open-source web interface for MySQL and MariaDB that allows you to manage your databases.",
		logo: "phpmyadmin.png",
		links: {
			github: "https://github.com/phpmyadmin/phpmyadmin",
			website: "https://www.phpmyadmin.net/",
			docs: "https://www.phpmyadmin.net/docs/",
		},
		tags: ["database"],
		load: () => import("./phpmyadmin/index").then((m) => m.generate),
	},
	{
		id: "rocketchat",
		name: "Rocketchat",
		version: "6.9.2",
		description:
			"Rocket.Chat is a free and open-source web chat platform that allows you to build and manage your own chat applications.",
		logo: "rocketchat.png",
		links: {
			github: "https://github.com/RocketChat/Rocket.Chat",
			website: "https://rocket.chat/",
			docs: "https://rocket.chat/docs/",
		},
		tags: ["chat"],
		load: () => import("./rocketchat/index").then((m) => m.generate),
	},
	{
		id: "minio",
		name: "Minio",
		description:
			"Minio is an open source object storage server compatible with Amazon S3 cloud storage service.",
		logo: "minio.png",
		version: "latest",
		links: {
			github: "https://github.com/minio/minio",
			website: "https://minio.io/",
			docs: "https://docs.minio.io/",
		},
		tags: ["storage"],
		load: () => import("./minio/index").then((m) => m.generate),
	},
	{
		id: "metabase",
		name: "Metabase",
		version: "v0.50.8",
		description:
			"Metabase is an open source business intelligence tool that allows you to ask questions and visualize data.",
		logo: "metabase.png",
		links: {
			github: "https://github.com/metabase/metabase",
			website: "https://www.metabase.com/",
			docs: "https://www.metabase.com/docs/",
		},
		tags: ["database", "dashboard"],
		load: () => import("./metabase/index").then((m) => m.generate),
	},
	{
		id: "glitchtip",
		name: "Glitchtip",
		version: "v4.0",
		description: "Glitchtip is simple, open source error tracking",
		logo: "glitchtip.png",
		links: {
			github: "https://gitlab.com/glitchtip/",
			website: "https://glitchtip.com/",
			docs: "https://glitchtip.com/documentation",
		},
		tags: ["hosting"],
		load: () => import("./glitchtip/index").then((m) => m.generate),
	},
	{
		id: "open-webui",
		name: "Open WebUI",
		version: "v0.3.7",
		description:
			"Open WebUI is a free and open source chatgpt alternative. Open WebUI is an extensible, feature-rich, and user-friendly self-hosted WebUI designed to operate entirely offline. It supports various LLM runners, including Ollama and OpenAI-compatible APIs. The template include ollama and webui services.",
		logo: "open-webui.png",
		links: {
			github: "https://github.com/open-webui/open-webui",
			website: "https://openwebui.com/",
			docs: "https://docs.openwebui.com/",
		},
		tags: ["chat"],
		load: () => import("./open-webui/index").then((m) => m.generate),
	},
	{
		id: "listmonk",
		name: "Listmonk",
		version: "v3.0.0",
		description:
			"High performance, self-hosted, newsletter and mailing list manager with a modern dashboard.",
		logo: "listmonk.png",
		links: {
			github: "https://github.com/knadh/listmonk",
			website: "https://listmonk.app/",
			docs: "https://listmonk.app/docs/",
		},
		tags: ["email", "newsletter", "mailing-list"],
		load: () => import("./listmonk/index").then((m) => m.generate),
	},
	{
		id: "doublezero",
		name: "Double Zero",
		version: "v0.2.1",
		description:
			"00 is a self hostable SES dashboard for sending and monitoring emails with AWS",
		logo: "doublezero.svg",
		links: {
			github: "https://github.com/technomancy-dev/00",
			website: "https://www.double-zero.cloud/",
			docs: "https://github.com/technomancy-dev/00",
		},
		tags: ["email"],
		load: () => import("./doublezero/index").then((m) => m.generate),
	},
	{
		id: "umami",
		name: "Umami",
		version: "v2.12.1",
		description:
			"Umami is a simple, fast, privacy-focused alternative to Google Analytics.",
		logo: "umami.png",
		links: {
			github: "https://github.com/umami-software/umami",
			website: "https://umami.is",
			docs: "https://umami.is/docs",
		},
		tags: ["analytics"],
		load: () => import("./umami/index").then((m) => m.generate),
	},
	{
		id: "jellyfin",
		name: "jellyfin",
		version: "v10.9.7",
		description:
			"Jellyfin is a Free Software Media System that puts you in control of managing and streaming your media. ",
		logo: "jellyfin.svg",
		links: {
			github: "https://github.com/jellyfin/jellyfin",
			website: "https://jellyfin.org/",
			docs: "https://jellyfin.org/docs/",
		},
		tags: ["media system"],
		load: () => import("./jellyfin/index").then((m) => m.generate),
	},
	{
		id: "teable",
		name: "teable",
		version: "v1.3.1-alpha-build.460",
		description:
			"Teable is a Super fast, Real-time, Professional, Developer friendly, No-code database built on Postgres. It uses a simple, spreadsheet-like interface to create complex enterprise-level database applications. Unlock efficient app development with no-code, free from the hurdles of data security and scalability.",
		logo: "teable.png",
		links: {
			github: "https://github.com/teableio/teable",
			website: "https://teable.io/",
			docs: "https://help.teable.io/",
		},
		tags: ["database", "spreadsheet", "low-code", "nocode"],
		load: () => import("./teable/index").then((m) => m.generate),
	},
	{
		id: "zipline",
		name: "Zipline",
		version: "v3.7.9",
		description:
			"A ShareX/file upload server that is easy to use, packed with features, and with an easy setup!",
		logo: "zipline.png",
		links: {
			github: "https://github.com/diced/zipline",
			website: "https://zipline.diced.sh/",
			docs: "https://zipline.diced.sh/docs/",
		},
		tags: ["media system", "storage"],
		load: () => import("./zipline/index").then((m) => m.generate),
	},
	{
		id: "soketi",
		name: "Soketi",
		version: "v1.4-16",
		description:
			"Soketi is your simple, fast, and resilient open-source WebSockets server.",
		logo: "soketi.png",
		links: {
			github: "https://github.com/soketi/soketi",
			website: "https://soketi.app/",
			docs: "https://docs.soketi.app/",
		},
		tags: ["chat"],
		load: () => import("./soketi/index").then((m) => m.generate),
	},
	{
		id: "aptabase",
		name: "Aptabase",
		version: "v1.0.0",
		description:
			"Aptabase is a self-hosted web analytics platform that lets you track website traffic and user behavior.",
		logo: "aptabase.svg",
		links: {
			github: "https://github.com/aptabase/aptabase",
			website: "https://aptabase.com/",
			docs: "https://github.com/aptabase/aptabase/blob/main/README.md",
		},
		tags: ["analytics", "self-hosted"],
		load: () => import("./aptabase/index").then((m) => m.generate),
	},
	{
		id: "typebot",
		name: "Typebot",
		version: "2.27.0",
		description: "Typebot is an open-source chatbot builder platform.",
		logo: "typebot.svg",
		links: {
			github: "https://github.com/baptisteArno/typebot.io",
			website: "https://typebot.io/",
			docs: "https://docs.typebot.io/get-started/introduction",
		},
		tags: ["chatbot", "builder", "open-source"],
		load: () => import("./typebot/index").then((m) => m.generate),
	},
	{
		id: "gitea",
		name: "Gitea",
		version: "1.22.2",
		description:
			"Git with a cup of tea! Painless self-hosted all-in-one software development service, including Git hosting, code review, team collaboration, package registry and CI/CD.",
		logo: "gitea.png",
		links: {
			github: "https://github.com/go-gitea/gitea.git",
			website: "https://gitea.com/",
			docs: "https://docs.gitea.com/installation/install-with-docker",
		},
		tags: ["self-hosted", "storage"],
		load: () => import("./gitea/index").then((m) => m.generate),
	},
	{
		id: "roundcube",
		name: "Roundcube",
		version: "1.6.9",
		description:
			"Free and open source webmail software for the masses, written in PHP.",
		logo: "roundcube.svg",
		links: {
			github: "https://github.com/roundcube/roundcubemail",
			website: "https://roundcube.net/",
			docs: "https://roundcube.net/about/",
		},
		tags: ["self-hosted", "email", "webmail"],
		load: () => import("./roundcube/index").then((m) => m.generate),
	},
	{
<<<<<<< HEAD
		id: "blender",
		name: "Blender",
		version: "latest",
		description:
			"Blender is a free and open-source 3D creation suite. It supports the entire 3D pipeline—modeling, rigging, animation, simulation, rendering, compositing and motion tracking, video editing and 2D animation pipeline.",
		logo: "blender.svg",
		links: {
			github: "https://github.com/linuxserver/docker-blender",
			website: "https://www.blender.org/",
			docs: "https://docs.blender.org/",
		},
		tags: ["3d", "rendering", "animation"],
		load: () => import("./blender/index").then((m) => m.generate),
=======
		id: "filebrowser",
		name: "File Browser",
		version: "2.31.2",
		description:
			"Filebrowser is a standalone file manager for uploading, deleting, previewing, renaming, and editing files, with support for multiple users, each with their own directory.",
		logo: "filebrowser.svg",
		links: {
			github: "https://github.com/filebrowser/filebrowser",
			website: "https://filebrowser.org/",
			docs: "https://filebrowser.org/",
		},
		tags: ["file", "manager"],
		load: () => import("./filebrowser/index").then((m) => m.generate),
	},
	{
		id: "tolgee",
		name: "Tolgee",
		version: "v3.80.4",
		description:
			"Developer & translator friendly web-based localization platform",
		logo: "tolgee.svg",
		links: {
			github: "https://github.com/tolgee/tolgee-platform",
			website: "https://tolgee.io",
			docs: "https://tolgee.io/platform",
		},
		tags: ["self-hosted", "i18n", "localization", "translations"],
		load: () => import("./tolgee/index").then((m) => m.generate),
	},
	{
		id: "portainer",
		name: "Portainer",
		version: "2.21.4",
		description:
			"Portainer is a container management tool for deploying, troubleshooting, and securing applications across cloud, data centers, and IoT.",
		logo: "portainer.svg",
		links: {
			github: "https://github.com/portainer/portainer",
			website: "https://www.portainer.io/",
			docs: "https://docs.portainer.io/",
		},
		tags: ["cloud", "monitoring"],
		load: () => import("./portainer/index").then((m) => m.generate),
	},
	{
		id: "stirling",
		name: "Stirling PDF",
		version: "0.30.1",
		description: "A locally hosted one-stop shop for all your PDF needs",
		logo: "stirling.svg",
		links: {
			github: "https://github.com/Stirling-Tools/Stirling-PDF",
			website: "https://www.stirlingpdf.com/",
			docs: "https://docs.stirlingpdf.com/",
		},
		tags: ["pdf", "tools"],
		load: () => import("./stirling/index").then((m) => m.generate),
	},
	{
		id: "lobe-chat",
		name: "Lobe Chat",
		version: "v1.26.1",
		description: "Lobe Chat - an open-source, modern-design AI chat framework.",
		logo: "lobe-chat.png",
		links: {
			github: "https://github.com/lobehub/lobe-chat",
			website: "https://chat-preview.lobehub.com/",
			docs: "https://lobehub.com/docs/self-hosting/platform/docker-compose",
		},
		tags: ["IA", "chat"],
		load: () => import("./lobe-chat/index").then((m) => m.generate),
>>>>>>> 8af5afbb
	},
];<|MERGE_RESOLUTION|>--- conflicted
+++ resolved
@@ -513,21 +513,6 @@
 		load: () => import("./roundcube/index").then((m) => m.generate),
 	},
 	{
-<<<<<<< HEAD
-		id: "blender",
-		name: "Blender",
-		version: "latest",
-		description:
-			"Blender is a free and open-source 3D creation suite. It supports the entire 3D pipeline—modeling, rigging, animation, simulation, rendering, compositing and motion tracking, video editing and 2D animation pipeline.",
-		logo: "blender.svg",
-		links: {
-			github: "https://github.com/linuxserver/docker-blender",
-			website: "https://www.blender.org/",
-			docs: "https://docs.blender.org/",
-		},
-		tags: ["3d", "rendering", "animation"],
-		load: () => import("./blender/index").then((m) => m.generate),
-=======
 		id: "filebrowser",
 		name: "File Browser",
 		version: "2.31.2",
@@ -599,6 +584,20 @@
 		},
 		tags: ["IA", "chat"],
 		load: () => import("./lobe-chat/index").then((m) => m.generate),
->>>>>>> 8af5afbb
+	},
+	{
+		id: "blender",
+		name: "Blender",
+		version: "latest",
+		description:
+			"Blender is a free and open-source 3D creation suite. It supports the entire 3D pipeline—modeling, rigging, animation, simulation, rendering, compositing and motion tracking, video editing and 2D animation pipeline.",
+		logo: "blender.svg",
+		links: {
+			github: "https://github.com/linuxserver/docker-blender",
+			website: "https://www.blender.org/",
+			docs: "https://docs.blender.org/",
+		},
+		tags: ["3d", "rendering", "animation"],
+		load: () => import("./blender/index").then((m) => m.generate),
 	},
 ];