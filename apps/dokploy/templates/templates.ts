--- conflicted
+++ resolved
@@ -512,9 +512,7 @@
 		tags: ["self-hosted", "email", "webmail"],
 		load: () => import("./roundcube/index").then((m) => m.generate),
 	},
-
-	{
-<<<<<<< HEAD
+	{
 		id: "filebrowser",
 		name: "File Browser",
 		version: "2.31.2",
@@ -528,7 +526,8 @@
 		},
 		tags: ["file", "manager"],
 		load: () => import("./filebrowser/index").then((m) => m.generate),
-=======
+  },
+  {
 		id: "portainer",
 		name: "Portainer",
 		version: "2.21.4",
@@ -542,6 +541,5 @@
 		},
 		tags: ["cloud", "monitoring"],
 		load: () => import("./portainer/index").then((m) => m.generate),
->>>>>>> c59975a7
 	},
 ];