--- conflicted
+++ resolved
@@ -512,7 +512,6 @@
 		tags: ["self-hosted", "email", "webmail"],
 		load: () => import("./roundcube/index").then((m) => m.generate),
 	},
-<<<<<<< HEAD
     {
 		id: "tolgee",
 		name: "Tolgee",
@@ -527,8 +526,7 @@
 		},
 		tags: ["self-hosted", "i18n", "localization", "translations"],
 		load: () => import("./tolgee/index").then((m) => m.generate),
-=======
-
+    },
 	{
 		id: "portainer",
 		name: "Portainer",
@@ -543,6 +541,5 @@
 		},
 		tags: ["cloud", "monitoring"],
 		load: () => import("./portainer/index").then((m) => m.generate),
->>>>>>> c59975a7
 	},
 ];