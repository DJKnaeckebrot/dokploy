--- conflicted
+++ resolved
@@ -868,7 +868,6 @@
 		load: () => import("./chatwoot/index").then((m) => m.generate),
 	},
 	{
-<<<<<<< HEAD
 		id: "twenty",
 		name: "Twenty CRM",
 		version: "latest",
@@ -882,7 +881,8 @@
 		},
 		tags: ["crm", "sales", "business"],
 		load: () => import("./twenty/index").then((m) => m.generate),
-=======
+  },
+    {
 		id: "yourls",
 		name: "YOURLS",
 		version: "1.9.2",
@@ -911,6 +911,5 @@
 		},
 		tags: ["media", "tracking", "self-hosted"],
 		load: () => import("./ryot/index").then((m) => m.generate),
->>>>>>> 4850305f
 	},
 ];