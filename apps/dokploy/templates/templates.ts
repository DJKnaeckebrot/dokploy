import type { TemplateData } from "./types/templates-data.type";

export const templates: TemplateData[] = [
	{
		id: "supabase",
		name: "SupaBase",
		version: "1.24.07",
		description:
			"The open source Firebase alternative. Supabase gives you a dedicated Postgres database to build your web, mobile, and AI applications. ",
		links: {
			github: "https://github.com/supabase/supabase",
			website: "https://supabase.com/",
			docs: "https://supabase.com/docs/guides/self-hosting",
		},
		logo: "supabase.svg",
		load: () => import("./supabase/index").then((m) => m.generate),
		tags: ["database", "firebase", "postgres"],
	},
	{
		id: "pocketbase",
		name: "Pocketbase",
		version: "v0.22.12",
		description:
			"Pocketbase is a self-hosted alternative to Firebase that allows you to build and host your own backend services.",
		links: {
			github: "https://github.com/pocketbase/pocketbase",
			website: "https://pocketbase.io/",
			docs: "https://pocketbase.io/docs/",
		},
		logo: "pocketbase.svg",
		load: () => import("./pocketbase/index").then((m) => m.generate),
		tags: ["database", "cms", "headless"],
	},
	{
		id: "plausible",
		name: "Plausible",
		version: "v2.1.0",
		description:
			"Plausible is a open source, self-hosted web analytics platform that lets you track website traffic and user behavior.",
		logo: "plausible.svg",
		links: {
			github: "https://github.com/plausible/plausible",
			website: "https://plausible.io/",
			docs: "https://plausible.io/docs",
		},
		tags: ["analytics"],
		load: () => import("./plausible/index").then((m) => m.generate),
	},
	{
		id: "calcom",
		name: "Calcom",
		version: "v2.7.6",
		description:
			"Calcom is a open source alternative to Calendly that allows to create scheduling and booking services.",

		links: {
			github: "https://github.com/calcom/cal.com",
			website: "https://cal.com/",
			docs: "https://cal.com/docs",
		},
		logo: "calcom.jpg",
		tags: ["scheduling", "booking"],
		load: () => import("./calcom/index").then((m) => m.generate),
	},
	{
		id: "grafana",
		name: "Grafana",
		version: "9.5.20",
		description:
			"Grafana is an open source platform for data visualization and monitoring.",
		logo: "grafana.svg",
		links: {
			github: "https://github.com/grafana/grafana",
			website: "https://grafana.com/",
			docs: "https://grafana.com/docs/",
		},
		tags: ["monitoring"],
		load: () => import("./grafana/index").then((m) => m.generate),
	},
	{
		id: "directus",
		name: "Directus",
		version: "11.0.2",
		description:
			"Directus is an open source headless CMS that provides an API-first solution for building custom backends.",
		logo: "directus.jpg",
		links: {
			github: "https://github.com/directus/directus",
			website: "https://directus.io/",
			docs: "https://docs.directus.io/",
		},
		tags: ["cms"],
		load: () => import("./directus/index").then((m) => m.generate),
	},
	{
		id: "baserow",
		name: "Baserow",
		version: "1.25.2",
		description:
			"Baserow is an open source database management tool that allows you to create and manage databases.",
		logo: "baserow.webp",
		links: {
			github: "https://github.com/Baserow/baserow",
			website: "https://baserow.io/",
			docs: "https://baserow.io/docs/index",
		},
		tags: ["database"],
		load: () => import("./baserow/index").then((m) => m.generate),
	},
	{
		id: "budibase",
		name: "Budibase",
		version: "3.2.25",
		description:
			"Budibase is an open-source low-code platform that saves engineers 100s of hours building forms, portals, and approval apps, securely.",
		logo: "budibase.svg",
		links: {
			github: "https://github.com/Budibase/budibase",
			website: "https://budibase.com/",
			docs: "https://docs.budibase.com/docs/",
		},
		tags: ["database", "low-code", "nocode", "applications"],
		load: () => import("./budibase/index").then((m) => m.generate),
	},
	{
		id: "ghost",
		name: "Ghost",
		version: "5.0.0",
		description:
			"Ghost is a free and open source, professional publishing platform built on a modern Node.js technology stack.",
		logo: "ghost.jpeg",
		links: {
			github: "https://github.com/TryGhost/Ghost",
			website: "https://ghost.org/",
			docs: "https://ghost.org/docs/",
		},
		tags: ["cms"],
		load: () => import("./ghost/index").then((m) => m.generate),
	},
	{
		id: "uptime-kuma",
		name: "Uptime Kuma",
		version: "1.23.15",
		description:
			"Uptime Kuma is a free and open source monitoring tool that allows you to monitor your websites and applications.",
		logo: "uptime-kuma.png",
		links: {
			github: "https://github.com/louislam/uptime-kuma",
			website: "https://uptime.kuma.pet/",
			docs: "https://github.com/louislam/uptime-kuma/wiki",
		},
		tags: ["monitoring"],
		load: () => import("./uptime-kuma/index").then((m) => m.generate),
	},
	{
		id: "n8n",
		name: "n8n",
		version: "1.70.3",
		description:
			"n8n is an open source low-code platform for automating workflows and integrations.",
		logo: "n8n.png",
		links: {
			github: "https://github.com/n8n-io/n8n",
			website: "https://n8n.io/",
			docs: "https://docs.n8n.io/",
		},
		tags: ["automation"],
		load: () => import("./n8n/index").then((m) => m.generate),
	},
	{
		id: "wordpress",
		name: "Wordpress",
		version: "5.8.3",
		description:
			"Wordpress is a free and open source content management system (CMS) for publishing and managing websites.",
		logo: "wordpress.png",
		links: {
			github: "https://github.com/WordPress/WordPress",
			website: "https://wordpress.org/",
			docs: "https://wordpress.org/documentation/",
		},
		tags: ["cms"],
		load: () => import("./wordpress/index").then((m) => m.generate),
	},
	{
		id: "odoo",
		name: "Odoo",
		version: "16.0",
		description:
			"Odoo is a free and open source business management software that helps you manage your company's operations.",
		logo: "odoo.png",
		links: {
			github: "https://github.com/odoo/odoo",
			website: "https://odoo.com/",
			docs: "https://www.odoo.com/documentation/",
		},
		tags: ["cms"],
		load: () => import("./odoo/index").then((m) => m.generate),
	},
	{
		id: "appsmith",
		name: "Appsmith",
		version: "v1.29",
		description:
			"Appsmith is a free and open source platform for building internal tools and applications.",
		logo: "appsmith.png",
		links: {
			github: "https://github.com/appsmithorg/appsmith",
			website: "https://appsmith.com/",
			docs: "https://docs.appsmith.com/",
		},
		tags: ["cms"],
		load: () => import("./appsmith/index").then((m) => m.generate),
	},
	{
		id: "excalidraw",
		name: "Excalidraw",
		version: "latest",
		description:
			"Excalidraw is a free and open source online diagramming tool that lets you easily create and share beautiful diagrams.",
		logo: "excalidraw.jpg",
		links: {
			github: "https://github.com/excalidraw/excalidraw",
			website: "https://excalidraw.com/",
			docs: "https://docs.excalidraw.com/",
		},
		tags: ["drawing"],
		load: () => import("./excalidraw/index").then((m) => m.generate),
	},
	{
		id: "documenso",
		name: "Documenso",
		version: "v1.5.6",
		description:
			"Documenso is the open source alternative to DocuSign for signing documents digitally",
		links: {
			github: "https://github.com/documenso/documenso",
			website: "https://documenso.com/",
			docs: "https://documenso.com/docs",
		},
		logo: "documenso.png",
		tags: ["document-signing"],
		load: () => import("./documenso/index").then((m) => m.generate),
	},
	{
		id: "nocodb",
		name: "NocoDB",
		version: "0.257.2",
		description:
			"NocoDB is an opensource Airtable alternative that turns any MySQL, PostgreSQL, SQL Server, SQLite & MariaDB into a smart spreadsheet.",

		links: {
			github: "https://github.com/nocodb/nocodb",
			website: "https://nocodb.com/",
			docs: "https://docs.nocodb.com/",
		},
		logo: "nocodb.png",
		tags: ["database", "spreadsheet", "low-code", "nocode"],
		load: () => import("./nocodb/index").then((m) => m.generate),
	},
	{
		id: "meilisearch",
		name: "Meilisearch",
		version: "v1.8.3",
		description:
			"Meilisearch is a free and open-source search engine that allows you to easily add search functionality to your web applications.",
		logo: "meilisearch.png",
		links: {
			github: "https://github.com/meilisearch/meilisearch",
			website: "https://www.meilisearch.com/",
			docs: "https://docs.meilisearch.com/",
		},
		tags: ["search"],
		load: () => import("./meilisearch/index").then((m) => m.generate),
	},
	{
		id: "phpmyadmin",
		name: "Phpmyadmin",
		version: "5.2.1",
		description:
			"Phpmyadmin is a free and open-source web interface for MySQL and MariaDB that allows you to manage your databases.",
		logo: "phpmyadmin.png",
		links: {
			github: "https://github.com/phpmyadmin/phpmyadmin",
			website: "https://www.phpmyadmin.net/",
			docs: "https://www.phpmyadmin.net/docs/",
		},
		tags: ["database"],
		load: () => import("./phpmyadmin/index").then((m) => m.generate),
	},
	{
		id: "rocketchat",
		name: "Rocketchat",
		version: "6.9.2",
		description:
			"Rocket.Chat is a free and open-source web chat platform that allows you to build and manage your own chat applications.",
		logo: "rocketchat.png",
		links: {
			github: "https://github.com/RocketChat/Rocket.Chat",
			website: "https://rocket.chat/",
			docs: "https://rocket.chat/docs/",
		},
		tags: ["chat"],
		load: () => import("./rocketchat/index").then((m) => m.generate),
	},
	{
		id: "minio",
		name: "Minio",
		description:
			"Minio is an open source object storage server compatible with Amazon S3 cloud storage service.",
		logo: "minio.png",
		version: "latest",
		links: {
			github: "https://github.com/minio/minio",
			website: "https://minio.io/",
			docs: "https://docs.minio.io/",
		},
		tags: ["storage"],
		load: () => import("./minio/index").then((m) => m.generate),
	},
	{
		id: "metabase",
		name: "Metabase",
		version: "v0.50.8",
		description:
			"Metabase is an open source business intelligence tool that allows you to ask questions and visualize data.",
		logo: "metabase.png",
		links: {
			github: "https://github.com/metabase/metabase",
			website: "https://www.metabase.com/",
			docs: "https://www.metabase.com/docs/",
		},
		tags: ["database", "dashboard"],
		load: () => import("./metabase/index").then((m) => m.generate),
	},
	{
		id: "glitchtip",
		name: "Glitchtip",
		version: "v4.0",
		description: "Glitchtip is simple, open source error tracking",
		logo: "glitchtip.png",
		links: {
			github: "https://gitlab.com/glitchtip/",
			website: "https://glitchtip.com/",
			docs: "https://glitchtip.com/documentation",
		},
		tags: ["hosting"],
		load: () => import("./glitchtip/index").then((m) => m.generate),
	},
	{
		id: "open-webui",
		name: "Open WebUI",
		version: "v0.3.7",
		description:
			"Open WebUI is a free and open source chatgpt alternative. Open WebUI is an extensible, feature-rich, and user-friendly self-hosted WebUI designed to operate entirely offline. It supports various LLM runners, including Ollama and OpenAI-compatible APIs. The template include ollama and webui services.",
		logo: "open-webui.png",
		links: {
			github: "https://github.com/open-webui/open-webui",
			website: "https://openwebui.com/",
			docs: "https://docs.openwebui.com/",
		},
		tags: ["chat"],
		load: () => import("./open-webui/index").then((m) => m.generate),
	},
	{
		id: "listmonk",
		name: "Listmonk",
		version: "v3.0.0",
		description:
			"High performance, self-hosted, newsletter and mailing list manager with a modern dashboard.",
		logo: "listmonk.png",
		links: {
			github: "https://github.com/knadh/listmonk",
			website: "https://listmonk.app/",
			docs: "https://listmonk.app/docs/",
		},
		tags: ["email", "newsletter", "mailing-list"],
		load: () => import("./listmonk/index").then((m) => m.generate),
	},
	{
		id: "doublezero",
		name: "Double Zero",
		version: "v0.2.1",
		description:
			"00 is a self hostable SES dashboard for sending and monitoring emails with AWS",
		logo: "doublezero.svg",
		links: {
			github: "https://github.com/technomancy-dev/00",
			website: "https://www.double-zero.cloud/",
			docs: "https://github.com/technomancy-dev/00",
		},
		tags: ["email"],
		load: () => import("./doublezero/index").then((m) => m.generate),
	},
	{
		id: "umami",
		name: "Umami",
		version: "v2.14.0",
		description:
			"Umami is a simple, fast, privacy-focused alternative to Google Analytics.",
		logo: "umami.png",
		links: {
			github: "https://github.com/umami-software/umami",
			website: "https://umami.is",
			docs: "https://umami.is/docs",
		},
		tags: ["analytics"],
		load: () => import("./umami/index").then((m) => m.generate),
	},
	{
		id: "jellyfin",
		name: "jellyfin",
		version: "v10.9.7",
		description:
			"Jellyfin is a Free Software Media System that puts you in control of managing and streaming your media. ",
		logo: "jellyfin.svg",
		links: {
			github: "https://github.com/jellyfin/jellyfin",
			website: "https://jellyfin.org/",
			docs: "https://jellyfin.org/docs/",
		},
		tags: ["media system"],
		load: () => import("./jellyfin/index").then((m) => m.generate),
	},
	{
		id: "teable",
		name: "teable",
		version: "v1.3.1-alpha-build.460",
		description:
			"Teable is a Super fast, Real-time, Professional, Developer friendly, No-code database built on Postgres. It uses a simple, spreadsheet-like interface to create complex enterprise-level database applications. Unlock efficient app development with no-code, free from the hurdles of data security and scalability.",
		logo: "teable.png",
		links: {
			github: "https://github.com/teableio/teable",
			website: "https://teable.io/",
			docs: "https://help.teable.io/",
		},
		tags: ["database", "spreadsheet", "low-code", "nocode"],
		load: () => import("./teable/index").then((m) => m.generate),
	},
	{
		id: "zipline",
		name: "Zipline",
		version: "v3.7.9",
		description:
			"A ShareX/file upload server that is easy to use, packed with features, and with an easy setup!",
		logo: "zipline.png",
		links: {
			github: "https://github.com/diced/zipline",
			website: "https://zipline.diced.sh/",
			docs: "https://zipline.diced.sh/docs/",
		},
		tags: ["media system", "storage"],
		load: () => import("./zipline/index").then((m) => m.generate),
	},
	{
		id: "soketi",
		name: "Soketi",
		version: "v1.6.1-16",
		description:
			"Soketi is your simple, fast, and resilient open-source WebSockets server.",
		logo: "soketi.png",
		links: {
			github: "https://github.com/soketi/soketi",
			website: "https://soketi.app/",
			docs: "https://docs.soketi.app/",
		},
		tags: ["chat"],
		load: () => import("./soketi/index").then((m) => m.generate),
	},
	{
		id: "aptabase",
		name: "Aptabase",
		version: "v1.0.0",
		description:
			"Aptabase is a self-hosted web analytics platform that lets you track website traffic and user behavior.",
		logo: "aptabase.svg",
		links: {
			github: "https://github.com/aptabase/aptabase",
			website: "https://aptabase.com/",
			docs: "https://github.com/aptabase/aptabase/blob/main/README.md",
		},
		tags: ["analytics", "self-hosted"],
		load: () => import("./aptabase/index").then((m) => m.generate),
	},
	{
		id: "typebot",
		name: "Typebot",
		version: "2.27.0",
		description: "Typebot is an open-source chatbot builder platform.",
		logo: "typebot.svg",
		links: {
			github: "https://github.com/baptisteArno/typebot.io",
			website: "https://typebot.io/",
			docs: "https://docs.typebot.io/get-started/introduction",
		},
		tags: ["chatbot", "builder", "open-source"],
		load: () => import("./typebot/index").then((m) => m.generate),
	},
	{
		id: "gitea",
		name: "Gitea",
		version: "1.22.3",
		description:
			"Git with a cup of tea! Painless self-hosted all-in-one software development service, including Git hosting, code review, team collaboration, package registry and CI/CD.",
		logo: "gitea.png",
		links: {
			github: "https://github.com/go-gitea/gitea.git",
			website: "https://gitea.com/",
			docs: "https://docs.gitea.com/installation/install-with-docker",
		},
		tags: ["self-hosted", "storage"],
		load: () => import("./gitea/index").then((m) => m.generate),
	},
	{
		id: "roundcube",
		name: "Roundcube",
		version: "1.6.9",
		description:
			"Free and open source webmail software for the masses, written in PHP.",
		logo: "roundcube.svg",
		links: {
			github: "https://github.com/roundcube/roundcubemail",
			website: "https://roundcube.net/",
			docs: "https://roundcube.net/about/",
		},
		tags: ["self-hosted", "email", "webmail"],
		load: () => import("./roundcube/index").then((m) => m.generate),
	},
	{
		id: "filebrowser",
		name: "File Browser",
		version: "2.31.2",
		description:
			"Filebrowser is a standalone file manager for uploading, deleting, previewing, renaming, and editing files, with support for multiple users, each with their own directory.",
		logo: "filebrowser.svg",
		links: {
			github: "https://github.com/filebrowser/filebrowser",
			website: "https://filebrowser.org/",
			docs: "https://filebrowser.org/",
		},
		tags: ["file", "manager"],
		load: () => import("./filebrowser/index").then((m) => m.generate),
	},
	{
		id: "tolgee",
		name: "Tolgee",
		version: "v3.80.4",
		description:
			"Developer & translator friendly web-based localization platform",
		logo: "tolgee.svg",
		links: {
			github: "https://github.com/tolgee/tolgee-platform",
			website: "https://tolgee.io",
			docs: "https://tolgee.io/platform",
		},
		tags: ["self-hosted", "i18n", "localization", "translations"],
		load: () => import("./tolgee/index").then((m) => m.generate),
	},
	{
		id: "portainer",
		name: "Portainer",
		version: "2.21.4",
		description:
			"Portainer is a container management tool for deploying, troubleshooting, and securing applications across cloud, data centers, and IoT.",
		logo: "portainer.svg",
		links: {
			github: "https://github.com/portainer/portainer",
			website: "https://www.portainer.io/",
			docs: "https://docs.portainer.io/",
		},
		tags: ["cloud", "monitoring"],
		load: () => import("./portainer/index").then((m) => m.generate),
	},
	{
		id: "influxdb",
		name: "InfluxDB",
		version: "2.7.10",
		description:
			"InfluxDB 2.7 is the platform purpose-built to collect, store, process and visualize time series data.",
		logo: "influxdb.png",
		links: {
			github: "https://github.com/influxdata/influxdb",
			website: "https://www.influxdata.com/",
			docs: "https://docs.influxdata.com/influxdb/v2/",
		},
		tags: ["self-hosted", "open-source", "storage", "database"],
		load: () => import("./influxdb/index").then((m) => m.generate),
	},
	{
		id: "infisical",
		name: "Infisical",
		version: "0.90.1",
		description:
			"All-in-one platform to securely manage application configuration and secrets across your team and infrastructure.",
		logo: "infisical.jpg",
		links: {
			github: "https://github.com/Infisical/infisical",
			website: "https://infisical.com/",
			docs: "https://infisical.com/docs/documentation/getting-started/introduction",
		},
		tags: ["self-hosted", "open-source"],
		load: () => import("./infisical/index").then((m) => m.generate),
	},
	{
		id: "docmost",
		name: "Docmost",
		version: "0.4.1",
		description:
			"Docmost, is an open-source collaborative wiki and documentation software.",
		logo: "docmost.png",
		links: {
			github: "https://github.com/docmost/docmost",
			website: "https://docmost.com/",
			docs: "https://docmost.com/docs/",
		},
		tags: ["self-hosted", "open-source", "manager"],
		load: () => import("./docmost/index").then((m) => m.generate),
	},
	{
		id: "vaultwarden",
		name: "Vaultwarden",
		version: "1.32.3",
		description:
			"Unofficial Bitwarden compatible server written in Rust, formerly known as bitwarden_rs",
		logo: "vaultwarden.svg",
		links: {
			github: "https://github.com/dani-garcia/vaultwarden",
			website: "",
			docs: "https://github.com/dani-garcia/vaultwarden/wiki",
		},
		tags: ["open-source"],
		load: () => import("./vaultwarden/index").then((m) => m.generate),
	},
	{
		id: "hi-events",
		name: "Hi.events",
		version: "0.8.0-beta.1",
		description:
			"Hi.Events is a self-hosted event management and ticket selling platform that allows you to create, manage and promote events easily.",
		logo: "hi-events.svg",
		links: {
			github: "https://github.com/HiEventsDev/hi.events",
			website: "https://hi.events/",
			docs: "https://hi.events/docs",
		},
		tags: ["self-hosted", "open-source", "manager"],
		load: () => import("./hi-events/index").then((m) => m.generate),
	},
	{
		id: "windows",
		name: "Windows (dockerized)",
		version: "4.00",
		description: "Windows inside a Docker container.",
		logo: "windows.png",
		links: {
			github: "https://github.com/dockur/windows",
			website: "",
			docs: "https://github.com/dockur/windows?tab=readme-ov-file#how-do-i-use-it",
		},
		tags: ["self-hosted", "open-source", "os"],
		load: () => import("./windows/index").then((m) => m.generate),
	},
	{
		id: "macos",
		name: "MacOS (dockerized)",
		version: "1.14",
		description: "MacOS inside a Docker container.",
		logo: "macos.png",
		links: {
			github: "https://github.com/dockur/macos",
			website: "",
			docs: "https://github.com/dockur/macos?tab=readme-ov-file#how-do-i-use-it",
		},
		tags: ["self-hosted", "open-source", "os"],
		load: () => import("./macos/index").then((m) => m.generate),
	},
	{
		id: "coder",
		name: "Coder",
		version: "2.15.3",
		description:
			"Coder is an open-source cloud development environment (CDE) that you host in your cloud or on-premises.",
		logo: "coder.svg",
		links: {
			github: "https://github.com/coder/coder",
			website: "https://coder.com/",
			docs: "https://coder.com/docs",
		},
		tags: ["self-hosted", "open-source", "builder"],
		load: () => import("./coder/index").then((m) => m.generate),
	},
	{
		id: "stirling",
		name: "Stirling PDF",
		version: "0.30.1",
		description: "A locally hosted one-stop shop for all your PDF needs",
		logo: "stirling.svg",
		links: {
			github: "https://github.com/Stirling-Tools/Stirling-PDF",
			website: "https://www.stirlingpdf.com/",
			docs: "https://docs.stirlingpdf.com/",
		},
		tags: ["pdf", "tools"],
		load: () => import("./stirling/index").then((m) => m.generate),
	},
	{
		id: "lobe-chat",
		name: "Lobe Chat",
		version: "v1.26.1",
		description: "Lobe Chat - an open-source, modern-design AI chat framework.",
		logo: "lobe-chat.png",
		links: {
			github: "https://github.com/lobehub/lobe-chat",
			website: "https://chat-preview.lobehub.com/",
			docs: "https://lobehub.com/docs/self-hosting/platform/docker-compose",
		},
		tags: ["IA", "chat"],
		load: () => import("./lobe-chat/index").then((m) => m.generate),
	},
	{
		id: "peppermint",
		name: "Peppermint",
		version: "latest",
		description:
			"Peppermint is a modern, open-source API development platform that helps you build, test and document your APIs.",
		logo: "peppermint.svg",
		links: {
			github: "https://github.com/Peppermint-Lab/peppermint",
			website: "https://peppermint.sh/",
			docs: "https://docs.peppermint.sh/",
		},
		tags: ["api", "development", "documentation"],
		load: () => import("./peppermint/index").then((m) => m.generate),
	},
	{
		id: "windmill",
		name: "Windmill",
		version: "latest",
		description:
			"A developer platform to build production-grade workflows and internal apps. Open-source alternative to Airplane, Retool, and GitHub Actions.",
		logo: "windmill.svg",
		links: {
			github: "https://github.com/windmill-labs/windmill",
			website: "https://www.windmill.dev/",
			docs: "https://docs.windmill.dev/",
		},
		tags: ["workflow", "automation", "development"],
		load: () => import("./windmill/index").then((m) => m.generate),
	},
	{
		id: "activepieces",
		name: "Activepieces",
		version: "0.35.0",
		description:
			"Open-source no-code business automation tool. An alternative to Zapier, Make.com, and Tray.",
		logo: "activepieces.svg",
		links: {
			github: "https://github.com/activepieces/activepieces",
			website: "https://www.activepieces.com/",
			docs: "https://www.activepieces.com/docs",
		},
		tags: ["automation", "workflow", "no-code"],
		load: () => import("./activepieces/index").then((m) => m.generate),
	},
	{
		id: "invoiceshelf",
		name: "InvoiceShelf",
		version: "latest",
		description:
			"InvoiceShelf is a self-hosted open source invoicing system for freelancers and small businesses.",
		logo: "invoiceshelf.png",
		links: {
			github: "https://github.com/InvoiceShelf/invoiceshelf",
			website: "https://invoiceshelf.com",
			docs: "https://github.com/InvoiceShelf/invoiceshelf#readme",
		},
		tags: ["invoice", "business", "finance"],
		load: () => import("./invoiceshelf/index").then((m) => m.generate),
	},
	{
		id: "postiz",
		name: "Postiz",
		version: "latest",
		description:
			"Postiz is a modern, open-source platform for managing and publishing content across multiple channels.",
		logo: "postiz.png",
		links: {
			github: "https://github.com/gitroomhq/postiz",
			website: "https://postiz.com",
			docs: "https://docs.postiz.com",
		},
		tags: ["cms", "content-management", "publishing"],
		load: () => import("./postiz/index").then((m) => m.generate),
	},
	{
		id: "slash",
		name: "Slash",
		version: "latest",
		description:
			"Slash is a modern, self-hosted bookmarking service and link shortener that helps you organize and share your favorite links.",
		logo: "slash.png",
		links: {
			github: "https://github.com/yourselfhosted/slash",
			website: "https://github.com/yourselfhosted/slash#readme",
			docs: "https://github.com/yourselfhosted/slash/wiki",
		},
		tags: ["bookmarks", "link-shortener", "self-hosted"],
		load: () => import("./slash/index").then((m) => m.generate),
	},
	{
		id: "discord-tickets",
		name: "Discord Tickets",
		version: "4.0.21",
		description:
			"An open-source Discord bot for creating and managing support ticket channels.",
		logo: "discord-tickets.png",
		links: {
			github: "https://github.com/discord-tickets/bot",
			website: "https://discordtickets.app",
			docs: "https://discordtickets.app/self-hosting/installation/docker/",
		},
		tags: ["discord", "tickets", "support"],
		load: () => import("./discord-tickets/index").then((m) => m.generate),
	},
	{
		id: "nextcloud-aio",
		name: "Nextcloud All in One",
		version: "30.0.2",
		description:
			"Nextcloud (AIO) is a self-hosted file storage and sync platform with powerful collaboration capabilities. It integrates Files, Talk, Groupware, Office, Assistant and more into a single platform for remote work and data protection.",
		logo: "nextcloud-aio.svg",
		links: {
			github: "https://github.com/nextcloud/docker",
			website: "https://nextcloud.com/",
			docs: "https://docs.nextcloud.com/",
		},
		tags: ["file", "sync"],
		load: () => import("./nextcloud-aio/index").then((m) => m.generate),
	},
	{
		id: "blender",
		name: "Blender",
		version: "latest",
		description:
			"Blender is a free and open-source 3D creation suite. It supports the entire 3D pipeline—modeling, rigging, animation, simulation, rendering, compositing and motion tracking, video editing and 2D animation pipeline.",
		logo: "blender.svg",
		links: {
			github: "https://github.com/linuxserver/docker-blender",
			website: "https://www.blender.org/",
			docs: "https://docs.blender.org/",
		},
		tags: ["3d", "rendering", "animation"],
		load: () => import("./blender/index").then((m) => m.generate),
	},
	{
		id: "heyform",
		name: "HeyForm",
		version: "latest",
		description:
			"Allows anyone to create engaging conversational forms for surveys, questionnaires, quizzes, and polls. No coding skills required.",
		logo: "heyform.svg",
		links: {
			github: "https://github.com/heyform/heyform",
			website: "https://heyform.net",
			docs: "https://docs.heyform.net",
		},
		tags: ["form", "builder", "questionnaire", "quiz", "survey"],
		load: () => import("./heyform/index").then((m) => m.generate),
	},
	{
		id: "chatwoot",
		name: "Chatwoot",
		version: "v3.14.1",
		description:
			"Open-source customer engagement platform that provides a shared inbox for teams, live chat, and omnichannel support.",
		logo: "chatwoot.svg",
		links: {
			github: "https://github.com/chatwoot/chatwoot",
			website: "https://www.chatwoot.com",
			docs: "https://www.chatwoot.com/docs",
		},
		tags: ["support", "chat", "customer-service"],
		load: () => import("./chatwoot/index").then((m) => m.generate),
	},
	{
		id: "discourse",
		name: "Discourse",
		version: "3.3.2",
		description:
			"Discourse is a modern forum software for your community. Use it as a mailing list, discussion forum, or long-form chat room.",
		logo: "discourse.svg",
		links: {
			github: "https://github.com/discourse/discourse",
			website: "https://www.discourse.org/",
			docs: "https://meta.discourse.org/",
		},
		tags: ["forum", "community", "discussion"],
		load: () => import("./discourse/index").then((m) => m.generate),
	},
	{
		id: "immich",
		name: "Immich",
		version: "v1.121.0",
		description:
			"High performance self-hosted photo and video backup solution directly from your mobile phone.",
		logo: "immich.svg",
		links: {
			github: "https://github.com/immich-app/immich",
			website: "https://immich.app/",
			docs: "https://immich.app/docs/overview/introduction",
		},
		tags: ["photos", "videos", "backup", "media"],
		load: () => import("./immich/index").then((m) => m.generate),
	},
	{
		id: "twenty",
		name: "Twenty CRM",
		version: "latest",
		description:
			"Twenty is a modern CRM offering a powerful spreadsheet interface and open-source alternative to Salesforce.",
		logo: "twenty.svg",
		links: {
			github: "https://github.com/twentyhq/twenty",
			website: "https://twenty.com",
			docs: "https://docs.twenty.com",
		},
		tags: ["crm", "sales", "business"],
		load: () => import("./twenty/index").then((m) => m.generate),
	},
	{
		id: "yourls",
		name: "YOURLS",
		version: "1.9.2",
		description:
			"YOURLS (Your Own URL Shortener) is a set of PHP scripts that will allow you to run your own URL shortening service (a la TinyURL or Bitly).",
		logo: "yourls.svg",
		links: {
			github: "https://github.com/YOURLS/YOURLS",
			website: "https://yourls.org/",
			docs: "https://yourls.org/#documentation",
		},
		tags: ["url-shortener", "php"],
		load: () => import("./yourls/index").then((m) => m.generate),
	},
	{
		id: "ryot",
		name: "Ryot",
		version: "v7.10",
		description:
			"A self-hosted platform for tracking various media types including movies, TV shows, video games, books, audiobooks, and more.",
		logo: "ryot.png",
		links: {
			github: "https://github.com/IgnisDa/ryot",
			website: "https://ryot.io/",
			docs: "https://docs.ryot.io/",
		},
		tags: ["media", "tracking", "self-hosted"],
		load: () => import("./ryot/index").then((m) => m.generate),
	},
	{
		id: "photoprism",
		name: "Photoprism",
		version: "latest",
		description:
			"PhotoPrism® is an AI-Powered Photos App for the Decentralized Web. It makes use of the latest technologies to tag and find pictures automatically without getting in your way.",
		logo: "photoprism.svg",
		links: {
			github: "https://github.com/photoprism/photoprism",
			website: "https://www.photoprism.app/",
			docs: "https://docs.photoprism.app/",
		},
		tags: ["media", "photos", "self-hosted"],
		load: () => import("./photoprism/index").then((m) => m.generate),
	},
	{
		id: "ontime",
		name: "Ontime",
		version: "v3.8.0",
		description:
			"Ontime is browser-based application that manages event rundowns, scheduliing and cuing",
		logo: "ontime.png",
		links: {
			github: "https://github.com/cpvalente/ontime/",
			website: "https://getontime.no",
			docs: "https://docs.getontime.no",
		},
		tags: ["event"],
		load: () => import("./ontime/index").then((m) => m.generate),
	},
	{
		id: "triggerdotdev",
		name: "Trigger.dev",
		version: "v3",
		description:
			"Trigger is a platform for building event-driven applications.",
		logo: "triggerdotdev.svg",
		links: {
			github: "https://github.com/triggerdotdev/trigger.dev",
			website: "https://trigger.dev/",
			docs: "https://trigger.dev/docs",
		},
		tags: ["event-driven", "applications"],
		load: () => import("./triggerdotdev/index").then((m) => m.generate),
	},
	{
		id: "browserless",
		name: "Browserless",
		version: "2.23.0",
		description:
			"Browserless allows remote clients to connect and execute headless work, all inside of docker. It supports the standard, unforked Puppeteer and Playwright libraries, as well offering REST-based APIs for common actions like data collection, PDF generation and more.",
		logo: "browserless.svg",
		links: {
			github: "https://github.com/browserless/browserless",
			website: "https://www.browserless.io/",
			docs: "https://docs.browserless.io/",
		},
		tags: ["browser", "automation"],
		load: () => import("./browserless/index").then((m) => m.generate),
	},
	{
		id: "drawio",
		name: "draw.io",
		version: "24.7.17",
		description:
			"draw.io is a configurable diagramming/whiteboarding visualization application.",
		logo: "drawio.svg",
		links: {
			github: "https://github.com/jgraph/drawio",
			website: "https://draw.io/",
			docs: "https://www.drawio.com/doc/",
		},
		tags: ["drawing", "diagrams"],
		load: () => import("./drawio/index").then((m) => m.generate),
	},
	{
		id: "kimai",
		name: "Kimai",
		version: "2.26.0",
		description:
			"Kimai is a web-based multi-user time-tracking application. Works great for everyone: freelancers, companies, organizations - everyone can track their times, generate reports, create invoices and do so much more.",
		logo: "kimai.svg",
		links: {
			github: "https://github.com/kimai/kimai",
			website: "https://www.kimai.org",
			docs: "https://www.kimai.org/documentation",
		},
		tags: ["invoice", "business", "finance"],
		load: () => import("./kimai/index").then((m) => m.generate),
	},
	{
		id: "logto",
		name: "Logto",
		version: "1.22.0",
		description:
			"Logto is an open-source Identity and Access Management (IAM) platform designed to streamline Customer Identity and Access Management (CIAM) and Workforce Identity Management.",
		logo: "logto.png",
		links: {
			github: "https://github.com/logto-io/logto",
			website: "https://logto.io/",
			docs: "https://docs.logto.io/introduction",
		},
		tags: ["identity", "auth"],
		load: () => import("./logto/index").then((m) => m.generate),
	},
	{
<<<<<<< HEAD
		id: "penpot",
		name: "Penpot",
		version: "2.3.2",
		description:
			"Penpot is the web-based open-source design tool that bridges the gap between designers and developers.",
		logo: "penpot.svg",
		links: {
			github: "https://github.com/penpot/penpot",
			website: "https://penpot.app/",
			docs: "https://docs.penpot.app/",
		},
		tags: ["desing", "collaboration"],
		load: () => import("./penpot/index").then((m) => m.generate),
=======
		id: "huly",
		name: "Huly",
		version: "0.6.377",
		description:
			"Huly — All-in-One Project Management Platform (alternative to Linear, Jira, Slack, Notion, Motion)",
		logo: "huly.svg",
		links: {
			github: "https://github.com/hcengineering/huly-selfhost",
			website: "https://huly.io/",
			docs: "https://docs.huly.io/",
		},
		tags: ["project-management", "community", "discussion"],
		load: () => import("./huly/index").then((m) => m.generate),
	},
	{
		id: "unsend",
		name: "Unsend",
		version: "v1.2.4",
		description: "Open source alternative to Resend,Sendgrid, Postmark etc. ",
		logo: "unsend.png", // we defined the name and the extension of the logo
		links: {
			github: "https://github.com/unsend-dev/unsend",
			website: "https://unsend.dev/",
			docs: "https://docs.unsend.dev/get-started/",
		},
		tags: ["e-mail", "marketing", "business"],
		load: () => import("./unsend/index").then((m) => m.generate),
	},
	{
		id: "langflow",
		name: "Langflow",
		version: "1.1.1",
		description:
			"Langflow is a low-code app builder for RAG and multi-agent AI applications. It’s Python-based and agnostic to any model, API, or database. ",
		logo: "langflow.svg",
		links: {
			github: "https://github.com/langflow-ai/langflow/tree/main",
			website: "https://www.langflow.org/",
			docs: "https://docs.langflow.org/",
		},
		tags: ["ai"],
		load: () => import("./langflow/index").then((m) => m.generate),
>>>>>>> 9e84bf32
	},
];<|MERGE_RESOLUTION|>--- conflicted
+++ resolved
@@ -1063,7 +1063,6 @@
 		load: () => import("./logto/index").then((m) => m.generate),
 	},
 	{
-<<<<<<< HEAD
 		id: "penpot",
 		name: "Penpot",
 		version: "2.3.2",
@@ -1077,7 +1076,8 @@
 		},
 		tags: ["desing", "collaboration"],
 		load: () => import("./penpot/index").then((m) => m.generate),
-=======
+	},
+	{
 		id: "huly",
 		name: "Huly",
 		version: "0.6.377",
@@ -1120,6 +1120,5 @@
 		},
 		tags: ["ai"],
 		load: () => import("./langflow/index").then((m) => m.generate),
->>>>>>> 9e84bf32
 	},
 ];