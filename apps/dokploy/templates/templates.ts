--- conflicted
+++ resolved
@@ -703,7 +703,6 @@
 		load: () => import("./lobe-chat/index").then((m) => m.generate),
 	},
 	{
-<<<<<<< HEAD
 		id: "nextcloud-aio",
 		name: "Nextcloud All in One",
 		version: "30.0.2",
@@ -717,7 +716,8 @@
 		},
 		tags: ["file", "sync"],
 		load: () => import("./nextcloud-aio/index").then((m) => m.generate),
-=======
+  },
+    {
 		id: "blender",
 		name: "Blender",
 		version: "latest",
@@ -731,6 +731,5 @@
 		},
 		tags: ["3d", "rendering", "animation"],
 		load: () => import("./blender/index").then((m) => m.generate),
->>>>>>> af84942d
 	},
 ];