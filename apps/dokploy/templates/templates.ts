import type { TemplateData } from "./types/templates-data.type";

export const templates: TemplateData[] = [
	{
		id: "supabase",
		name: "SupaBase",
		version: "1.24.07",
		description:
			"The open source Firebase alternative. Supabase gives you a dedicated Postgres database to build your web, mobile, and AI applications. ",
		links: {
			github: "https://github.com/supabase/supabase",
			website: "https://supabase.com/",
			docs: "https://supabase.com/docs/guides/self-hosting",
		},
		logo: "supabase.svg",
		load: () => import("./supabase/index").then((m) => m.generate),
		tags: ["database", "firebase", "postgres"],
	},
	{
		id: "pocketbase",
		name: "Pocketbase",
		version: "v0.22.12",
		description:
			"Pocketbase is a self-hosted alternative to Firebase that allows you to build and host your own backend services.",
		links: {
			github: "https://github.com/pocketbase/pocketbase",
			website: "https://pocketbase.io/",
			docs: "https://pocketbase.io/docs/",
		},
		logo: "pocketbase.svg",
		load: () => import("./pocketbase/index").then((m) => m.generate),
		tags: ["database", "cms", "headless"],
	},
	{
		id: "plausible",
		name: "Plausible",
		version: "v2.1.4",
		description:
			"Plausible is a open source, self-hosted web analytics platform that lets you track website traffic and user behavior.",
		logo: "plausible.svg",
		links: {
			github: "https://github.com/plausible/plausible",
			website: "https://plausible.io/",
			docs: "https://plausible.io/docs",
		},
		tags: ["analytics"],
		load: () => import("./plausible/index").then((m) => m.generate),
	},
	{
		id: "calcom",
		name: "Calcom",
		version: "v2.7.6",
		description:
			"Calcom is a open source alternative to Calendly that allows to create scheduling and booking services.",

		links: {
			github: "https://github.com/calcom/cal.com",
			website: "https://cal.com/",
			docs: "https://cal.com/docs",
		},
		logo: "calcom.jpg",
		tags: ["scheduling", "booking"],
		load: () => import("./calcom/index").then((m) => m.generate),
	},
	{
		id: "grafana",
		name: "Grafana",
		version: "9.5.20",
		description:
			"Grafana is an open source platform for data visualization and monitoring.",
		logo: "grafana.svg",
		links: {
			github: "https://github.com/grafana/grafana",
			website: "https://grafana.com/",
			docs: "https://grafana.com/docs/",
		},
		tags: ["monitoring"],
		load: () => import("./grafana/index").then((m) => m.generate),
	},
	{
		id: "directus",
		name: "Directus",
		version: "11.0.2",
		description:
			"Directus is an open source headless CMS that provides an API-first solution for building custom backends.",
		logo: "directus.jpg",
		links: {
			github: "https://github.com/directus/directus",
			website: "https://directus.io/",
			docs: "https://docs.directus.io/",
		},
		tags: ["cms"],
		load: () => import("./directus/index").then((m) => m.generate),
	},
	{
		id: "baserow",
		name: "Baserow",
		version: "1.25.2",
		description:
			"Baserow is an open source database management tool that allows you to create and manage databases.",
		logo: "baserow.webp",
		links: {
			github: "https://github.com/Baserow/baserow",
			website: "https://baserow.io/",
			docs: "https://baserow.io/docs/index",
		},
		tags: ["database"],
		load: () => import("./baserow/index").then((m) => m.generate),
	},
	{
		id: "budibase",
		name: "Budibase",
		version: "3.2.25",
		description:
			"Budibase is an open-source low-code platform that saves engineers 100s of hours building forms, portals, and approval apps, securely.",
		logo: "budibase.svg",
		links: {
			github: "https://github.com/Budibase/budibase",
			website: "https://budibase.com/",
			docs: "https://docs.budibase.com/docs/",
		},
		tags: ["database", "low-code", "nocode", "applications"],
		load: () => import("./budibase/index").then((m) => m.generate),
	},
	{
		id: "ghost",
		name: "Ghost",
		version: "5.0.0",
		description:
			"Ghost is a free and open source, professional publishing platform built on a modern Node.js technology stack.",
		logo: "ghost.jpeg",
		links: {
			github: "https://github.com/TryGhost/Ghost",
			website: "https://ghost.org/",
			docs: "https://ghost.org/docs/",
		},
		tags: ["cms"],
		load: () => import("./ghost/index").then((m) => m.generate),
	},
	{
		id: "uptime-kuma",
		name: "Uptime Kuma",
		version: "1.23.15",
		description:
			"Uptime Kuma is a free and open source monitoring tool that allows you to monitor your websites and applications.",
		logo: "uptime-kuma.png",
		links: {
			github: "https://github.com/louislam/uptime-kuma",
			website: "https://uptime.kuma.pet/",
			docs: "https://github.com/louislam/uptime-kuma/wiki",
		},
		tags: ["monitoring"],
		load: () => import("./uptime-kuma/index").then((m) => m.generate),
	},
	{
		id: "n8n",
		name: "n8n",
		version: "1.70.3",
		description:
			"n8n is an open source low-code platform for automating workflows and integrations.",
		logo: "n8n.png",
		links: {
			github: "https://github.com/n8n-io/n8n",
			website: "https://n8n.io/",
			docs: "https://docs.n8n.io/",
		},
		tags: ["automation"],
		load: () => import("./n8n/index").then((m) => m.generate),
	},
	{
		id: "wordpress",
		name: "Wordpress",
		version: "5.8.3",
		description:
			"Wordpress is a free and open source content management system (CMS) for publishing and managing websites.",
		logo: "wordpress.png",
		links: {
			github: "https://github.com/WordPress/WordPress",
			website: "https://wordpress.org/",
			docs: "https://wordpress.org/documentation/",
		},
		tags: ["cms"],
		load: () => import("./wordpress/index").then((m) => m.generate),
	},
	{
		id: "odoo",
		name: "Odoo",
		version: "16.0",
		description:
			"Odoo is a free and open source business management software that helps you manage your company's operations.",
		logo: "odoo.png",
		links: {
			github: "https://github.com/odoo/odoo",
			website: "https://odoo.com/",
			docs: "https://www.odoo.com/documentation/",
		},
		tags: ["cms"],
		load: () => import("./odoo/index").then((m) => m.generate),
	},
	{
		id: "appsmith",
		name: "Appsmith",
		version: "v1.29",
		description:
			"Appsmith is a free and open source platform for building internal tools and applications.",
		logo: "appsmith.png",
		links: {
			github: "https://github.com/appsmithorg/appsmith",
			website: "https://appsmith.com/",
			docs: "https://docs.appsmith.com/",
		},
		tags: ["cms"],
		load: () => import("./appsmith/index").then((m) => m.generate),
	},
	{
		id: "excalidraw",
		name: "Excalidraw",
		version: "latest",
		description:
			"Excalidraw is a free and open source online diagramming tool that lets you easily create and share beautiful diagrams.",
		logo: "excalidraw.jpg",
		links: {
			github: "https://github.com/excalidraw/excalidraw",
			website: "https://excalidraw.com/",
			docs: "https://docs.excalidraw.com/",
		},
		tags: ["drawing"],
		load: () => import("./excalidraw/index").then((m) => m.generate),
	},
	{
		id: "documenso",
		name: "Documenso",
		version: "v1.5.6",
		description:
			"Documenso is the open source alternative to DocuSign for signing documents digitally",
		links: {
			github: "https://github.com/documenso/documenso",
			website: "https://documenso.com/",
			docs: "https://documenso.com/docs",
		},
		logo: "documenso.png",
		tags: ["document-signing"],
		load: () => import("./documenso/index").then((m) => m.generate),
	},
	{
		id: "nocodb",
		name: "NocoDB",
		version: "0.257.2",
		description:
			"NocoDB is an opensource Airtable alternative that turns any MySQL, PostgreSQL, SQL Server, SQLite & MariaDB into a smart spreadsheet.",

		links: {
			github: "https://github.com/nocodb/nocodb",
			website: "https://nocodb.com/",
			docs: "https://docs.nocodb.com/",
		},
		logo: "nocodb.png",
		tags: ["database", "spreadsheet", "low-code", "nocode"],
		load: () => import("./nocodb/index").then((m) => m.generate),
	},
	{
		id: "meilisearch",
		name: "Meilisearch",
		version: "v1.8.3",
		description:
			"Meilisearch is a free and open-source search engine that allows you to easily add search functionality to your web applications.",
		logo: "meilisearch.png",
		links: {
			github: "https://github.com/meilisearch/meilisearch",
			website: "https://www.meilisearch.com/",
			docs: "https://docs.meilisearch.com/",
		},
		tags: ["search"],
		load: () => import("./meilisearch/index").then((m) => m.generate),
	},
	{
		id: "phpmyadmin",
		name: "Phpmyadmin",
		version: "5.2.1",
		description:
			"Phpmyadmin is a free and open-source web interface for MySQL and MariaDB that allows you to manage your databases.",
		logo: "phpmyadmin.png",
		links: {
			github: "https://github.com/phpmyadmin/phpmyadmin",
			website: "https://www.phpmyadmin.net/",
			docs: "https://www.phpmyadmin.net/docs/",
		},
		tags: ["database"],
		load: () => import("./phpmyadmin/index").then((m) => m.generate),
	},
	{
		id: "rocketchat",
		name: "Rocketchat",
		version: "6.9.2",
		description:
			"Rocket.Chat is a free and open-source web chat platform that allows you to build and manage your own chat applications.",
		logo: "rocketchat.png",
		links: {
			github: "https://github.com/RocketChat/Rocket.Chat",
			website: "https://rocket.chat/",
			docs: "https://rocket.chat/docs/",
		},
		tags: ["chat"],
		load: () => import("./rocketchat/index").then((m) => m.generate),
	},
	{
		id: "minio",
		name: "Minio",
		description:
			"Minio is an open source object storage server compatible with Amazon S3 cloud storage service.",
		logo: "minio.png",
		version: "latest",
		links: {
			github: "https://github.com/minio/minio",
			website: "https://minio.io/",
			docs: "https://docs.minio.io/",
		},
		tags: ["storage"],
		load: () => import("./minio/index").then((m) => m.generate),
	},
	{
		id: "metabase",
		name: "Metabase",
		version: "v0.50.8",
		description:
			"Metabase is an open source business intelligence tool that allows you to ask questions and visualize data.",
		logo: "metabase.png",
		links: {
			github: "https://github.com/metabase/metabase",
			website: "https://www.metabase.com/",
			docs: "https://www.metabase.com/docs/",
		},
		tags: ["database", "dashboard"],
		load: () => import("./metabase/index").then((m) => m.generate),
	},
	{
		id: "glitchtip",
		name: "Glitchtip",
		version: "v4.0",
		description: "Glitchtip is simple, open source error tracking",
		logo: "glitchtip.png",
		links: {
			github: "https://gitlab.com/glitchtip/",
			website: "https://glitchtip.com/",
			docs: "https://glitchtip.com/documentation",
		},
		tags: ["hosting"],
		load: () => import("./glitchtip/index").then((m) => m.generate),
	},
	{
		id: "open-webui",
		name: "Open WebUI",
		version: "v0.3.7",
		description:
			"Open WebUI is a free and open source chatgpt alternative. Open WebUI is an extensible, feature-rich, and user-friendly self-hosted WebUI designed to operate entirely offline. It supports various LLM runners, including Ollama and OpenAI-compatible APIs. The template include ollama and webui services.",
		logo: "open-webui.png",
		links: {
			github: "https://github.com/open-webui/open-webui",
			website: "https://openwebui.com/",
			docs: "https://docs.openwebui.com/",
		},
		tags: ["chat"],
		load: () => import("./open-webui/index").then((m) => m.generate),
	},
	{
		id: "listmonk",
		name: "Listmonk",
		version: "v3.0.0",
		description:
			"High performance, self-hosted, newsletter and mailing list manager with a modern dashboard.",
		logo: "listmonk.png",
		links: {
			github: "https://github.com/knadh/listmonk",
			website: "https://listmonk.app/",
			docs: "https://listmonk.app/docs/",
		},
		tags: ["email", "newsletter", "mailing-list"],
		load: () => import("./listmonk/index").then((m) => m.generate),
	},
	{
		id: "doublezero",
		name: "Double Zero",
		version: "v0.2.1",
		description:
			"00 is a self hostable SES dashboard for sending and monitoring emails with AWS",
		logo: "doublezero.svg",
		links: {
			github: "https://github.com/technomancy-dev/00",
			website: "https://www.double-zero.cloud/",
			docs: "https://github.com/technomancy-dev/00",
		},
		tags: ["email"],
		load: () => import("./doublezero/index").then((m) => m.generate),
	},
	{
		id: "umami",
		name: "Umami",
		version: "v2.14.0",
		description:
			"Umami is a simple, fast, privacy-focused alternative to Google Analytics.",
		logo: "umami.png",
		links: {
			github: "https://github.com/umami-software/umami",
			website: "https://umami.is",
			docs: "https://umami.is/docs",
		},
		tags: ["analytics"],
		load: () => import("./umami/index").then((m) => m.generate),
	},
	{
		id: "jellyfin",
		name: "jellyfin",
		version: "v10.9.7",
		description:
			"Jellyfin is a Free Software Media System that puts you in control of managing and streaming your media. ",
		logo: "jellyfin.svg",
		links: {
			github: "https://github.com/jellyfin/jellyfin",
			website: "https://jellyfin.org/",
			docs: "https://jellyfin.org/docs/",
		},
		tags: ["media system"],
		load: () => import("./jellyfin/index").then((m) => m.generate),
	},
	{
		id: "teable",
		name: "teable",
		version: "v1.3.1-alpha-build.460",
		description:
			"Teable is a Super fast, Real-time, Professional, Developer friendly, No-code database built on Postgres. It uses a simple, spreadsheet-like interface to create complex enterprise-level database applications. Unlock efficient app development with no-code, free from the hurdles of data security and scalability.",
		logo: "teable.png",
		links: {
			github: "https://github.com/teableio/teable",
			website: "https://teable.io/",
			docs: "https://help.teable.io/",
		},
		tags: ["database", "spreadsheet", "low-code", "nocode"],
		load: () => import("./teable/index").then((m) => m.generate),
	},
	{
		id: "zipline",
		name: "Zipline",
		version: "v3.7.9",
		description:
			"A ShareX/file upload server that is easy to use, packed with features, and with an easy setup!",
		logo: "zipline.png",
		links: {
			github: "https://github.com/diced/zipline",
			website: "https://zipline.diced.sh/",
			docs: "https://zipline.diced.sh/docs/",
		},
		tags: ["media system", "storage"],
		load: () => import("./zipline/index").then((m) => m.generate),
	},
	{
		id: "soketi",
		name: "Soketi",
		version: "v1.6.1-16",
		description:
			"Soketi is your simple, fast, and resilient open-source WebSockets server.",
		logo: "soketi.png",
		links: {
			github: "https://github.com/soketi/soketi",
			website: "https://soketi.app/",
			docs: "https://docs.soketi.app/",
		},
		tags: ["chat"],
		load: () => import("./soketi/index").then((m) => m.generate),
	},
	{
		id: "aptabase",
		name: "Aptabase",
		version: "v1.0.0",
		description:
			"Aptabase is a self-hosted web analytics platform that lets you track website traffic and user behavior.",
		logo: "aptabase.svg",
		links: {
			github: "https://github.com/aptabase/aptabase",
			website: "https://aptabase.com/",
			docs: "https://github.com/aptabase/aptabase/blob/main/README.md",
		},
		tags: ["analytics", "self-hosted"],
		load: () => import("./aptabase/index").then((m) => m.generate),
	},
	{
		id: "typebot",
		name: "Typebot",
		version: "2.27.0",
		description: "Typebot is an open-source chatbot builder platform.",
		logo: "typebot.svg",
		links: {
			github: "https://github.com/baptisteArno/typebot.io",
			website: "https://typebot.io/",
			docs: "https://docs.typebot.io/get-started/introduction",
		},
		tags: ["chatbot", "builder", "open-source"],
		load: () => import("./typebot/index").then((m) => m.generate),
	},
	{
		id: "gitea",
		name: "Gitea",
		version: "1.22.3",
		description:
			"Git with a cup of tea! Painless self-hosted all-in-one software development service, including Git hosting, code review, team collaboration, package registry and CI/CD.",
		logo: "gitea.png",
		links: {
			github: "https://github.com/go-gitea/gitea.git",
			website: "https://gitea.com/",
			docs: "https://docs.gitea.com/installation/install-with-docker",
		},
		tags: ["self-hosted", "storage"],
		load: () => import("./gitea/index").then((m) => m.generate),
	},
	{
		id: "roundcube",
		name: "Roundcube",
		version: "1.6.9",
		description:
			"Free and open source webmail software for the masses, written in PHP.",
		logo: "roundcube.svg",
		links: {
			github: "https://github.com/roundcube/roundcubemail",
			website: "https://roundcube.net/",
			docs: "https://roundcube.net/about/",
		},
		tags: ["self-hosted", "email", "webmail"],
		load: () => import("./roundcube/index").then((m) => m.generate),
	},
	{
		id: "filebrowser",
		name: "File Browser",
		version: "2.31.2",
		description:
			"Filebrowser is a standalone file manager for uploading, deleting, previewing, renaming, and editing files, with support for multiple users, each with their own directory.",
		logo: "filebrowser.svg",
		links: {
			github: "https://github.com/filebrowser/filebrowser",
			website: "https://filebrowser.org/",
			docs: "https://filebrowser.org/",
		},
		tags: ["file", "manager"],
		load: () => import("./filebrowser/index").then((m) => m.generate),
	},
	{
		id: "tolgee",
		name: "Tolgee",
		version: "v3.80.4",
		description:
			"Developer & translator friendly web-based localization platform",
		logo: "tolgee.svg",
		links: {
			github: "https://github.com/tolgee/tolgee-platform",
			website: "https://tolgee.io",
			docs: "https://tolgee.io/platform",
		},
		tags: ["self-hosted", "i18n", "localization", "translations"],
		load: () => import("./tolgee/index").then((m) => m.generate),
	},
	{
		id: "portainer",
		name: "Portainer",
		version: "2.21.4",
		description:
			"Portainer is a container management tool for deploying, troubleshooting, and securing applications across cloud, data centers, and IoT.",
		logo: "portainer.svg",
		links: {
			github: "https://github.com/portainer/portainer",
			website: "https://www.portainer.io/",
			docs: "https://docs.portainer.io/",
		},
		tags: ["cloud", "monitoring"],
		load: () => import("./portainer/index").then((m) => m.generate),
	},
	{
		id: "influxdb",
		name: "InfluxDB",
		version: "2.7.10",
		description:
			"InfluxDB 2.7 is the platform purpose-built to collect, store, process and visualize time series data.",
		logo: "influxdb.png",
		links: {
			github: "https://github.com/influxdata/influxdb",
			website: "https://www.influxdata.com/",
			docs: "https://docs.influxdata.com/influxdb/v2/",
		},
		tags: ["self-hosted", "open-source", "storage", "database"],
		load: () => import("./influxdb/index").then((m) => m.generate),
	},
	{
		id: "infisical",
		name: "Infisical",
		version: "0.90.1",
		description:
			"All-in-one platform to securely manage application configuration and secrets across your team and infrastructure.",
		logo: "infisical.jpg",
		links: {
			github: "https://github.com/Infisical/infisical",
			website: "https://infisical.com/",
			docs: "https://infisical.com/docs/documentation/getting-started/introduction",
		},
		tags: ["self-hosted", "open-source"],
		load: () => import("./infisical/index").then((m) => m.generate),
	},
	{
		id: "docmost",
		name: "Docmost",
		version: "0.4.1",
		description:
			"Docmost, is an open-source collaborative wiki and documentation software.",
		logo: "docmost.png",
		links: {
			github: "https://github.com/docmost/docmost",
			website: "https://docmost.com/",
			docs: "https://docmost.com/docs/",
		},
		tags: ["self-hosted", "open-source", "manager"],
		load: () => import("./docmost/index").then((m) => m.generate),
	},
	{
		id: "vaultwarden",
		name: "Vaultwarden",
		version: "1.32.7",
		description:
			"Unofficial Bitwarden compatible server written in Rust, formerly known as bitwarden_rs",
		logo: "vaultwarden.svg",
		links: {
			github: "https://github.com/dani-garcia/vaultwarden",
			website: "",
			docs: "https://github.com/dani-garcia/vaultwarden/wiki",
		},
		tags: ["open-source"],
		load: () => import("./vaultwarden/index").then((m) => m.generate),
	},
	{
		id: "hi-events",
		name: "Hi.events",
		version: "0.8.0-beta.1",
		description:
			"Hi.Events is a self-hosted event management and ticket selling platform that allows you to create, manage and promote events easily.",
		logo: "hi-events.svg",
		links: {
			github: "https://github.com/HiEventsDev/hi.events",
			website: "https://hi.events/",
			docs: "https://hi.events/docs",
		},
		tags: ["self-hosted", "open-source", "manager"],
		load: () => import("./hi-events/index").then((m) => m.generate),
	},
	{
		id: "windows",
		name: "Windows (dockerized)",
		version: "4.00",
		description: "Windows inside a Docker container.",
		logo: "windows.png",
		links: {
			github: "https://github.com/dockur/windows",
			website: "",
			docs: "https://github.com/dockur/windows?tab=readme-ov-file#how-do-i-use-it",
		},
		tags: ["self-hosted", "open-source", "os"],
		load: () => import("./windows/index").then((m) => m.generate),
	},
	{
		id: "macos",
		name: "MacOS (dockerized)",
		version: "1.14",
		description: "MacOS inside a Docker container.",
		logo: "macos.png",
		links: {
			github: "https://github.com/dockur/macos",
			website: "",
			docs: "https://github.com/dockur/macos?tab=readme-ov-file#how-do-i-use-it",
		},
		tags: ["self-hosted", "open-source", "os"],
		load: () => import("./macos/index").then((m) => m.generate),
	},
	{
		id: "coder",
		name: "Coder",
		version: "2.15.3",
		description:
			"Coder is an open-source cloud development environment (CDE) that you host in your cloud or on-premises.",
		logo: "coder.svg",
		links: {
			github: "https://github.com/coder/coder",
			website: "https://coder.com/",
			docs: "https://coder.com/docs",
		},
		tags: ["self-hosted", "open-source", "builder"],
		load: () => import("./coder/index").then((m) => m.generate),
	},
	{
		id: "stirling",
		name: "Stirling PDF",
		version: "0.30.1",
		description: "A locally hosted one-stop shop for all your PDF needs",
		logo: "stirling.svg",
		links: {
			github: "https://github.com/Stirling-Tools/Stirling-PDF",
			website: "https://www.stirlingpdf.com/",
			docs: "https://docs.stirlingpdf.com/",
		},
		tags: ["pdf", "tools"],
		load: () => import("./stirling/index").then((m) => m.generate),
	},
	{
		id: "lobe-chat",
		name: "Lobe Chat",
		version: "v1.26.1",
		description: "Lobe Chat - an open-source, modern-design AI chat framework.",
		logo: "lobe-chat.png",
		links: {
			github: "https://github.com/lobehub/lobe-chat",
			website: "https://chat-preview.lobehub.com/",
			docs: "https://lobehub.com/docs/self-hosting/platform/docker-compose",
		},
		tags: ["IA", "chat"],
		load: () => import("./lobe-chat/index").then((m) => m.generate),
	},
	{
		id: "peppermint",
		name: "Peppermint",
		version: "latest",
		description:
			"Peppermint is a modern, open-source API development platform that helps you build, test and document your APIs.",
		logo: "peppermint.svg",
		links: {
			github: "https://github.com/Peppermint-Lab/peppermint",
			website: "https://peppermint.sh/",
			docs: "https://docs.peppermint.sh/",
		},
		tags: ["api", "development", "documentation"],
		load: () => import("./peppermint/index").then((m) => m.generate),
	},
	{
		id: "windmill",
		name: "Windmill",
		version: "latest",
		description:
			"A developer platform to build production-grade workflows and internal apps. Open-source alternative to Airplane, Retool, and GitHub Actions.",
		logo: "windmill.svg",
		links: {
			github: "https://github.com/windmill-labs/windmill",
			website: "https://www.windmill.dev/",
			docs: "https://docs.windmill.dev/",
		},
		tags: ["workflow", "automation", "development"],
		load: () => import("./windmill/index").then((m) => m.generate),
	},
	{
		id: "activepieces",
		name: "Activepieces",
		version: "0.35.0",
		description:
			"Open-source no-code business automation tool. An alternative to Zapier, Make.com, and Tray.",
		logo: "activepieces.svg",
		links: {
			github: "https://github.com/activepieces/activepieces",
			website: "https://www.activepieces.com/",
			docs: "https://www.activepieces.com/docs",
		},
		tags: ["automation", "workflow", "no-code"],
		load: () => import("./activepieces/index").then((m) => m.generate),
	},
	{
		id: "invoiceshelf",
		name: "InvoiceShelf",
		version: "latest",
		description:
			"InvoiceShelf is a self-hosted open source invoicing system for freelancers and small businesses.",
		logo: "invoiceshelf.png",
		links: {
			github: "https://github.com/InvoiceShelf/invoiceshelf",
			website: "https://invoiceshelf.com",
			docs: "https://github.com/InvoiceShelf/invoiceshelf#readme",
		},
		tags: ["invoice", "business", "finance"],
		load: () => import("./invoiceshelf/index").then((m) => m.generate),
	},
	{
		id: "postiz",
		name: "Postiz",
		version: "latest",
		description:
			"Postiz is a modern, open-source platform for managing and publishing content across multiple channels.",
		logo: "postiz.png",
		links: {
			github: "https://github.com/gitroomhq/postiz",
			website: "https://postiz.com",
			docs: "https://docs.postiz.com",
		},
		tags: ["cms", "content-management", "publishing"],
		load: () => import("./postiz/index").then((m) => m.generate),
	},
	{
		id: "slash",
		name: "Slash",
		version: "latest",
		description:
			"Slash is a modern, self-hosted bookmarking service and link shortener that helps you organize and share your favorite links.",
		logo: "slash.png",
		links: {
			github: "https://github.com/yourselfhosted/slash",
			website: "https://github.com/yourselfhosted/slash#readme",
			docs: "https://github.com/yourselfhosted/slash/wiki",
		},
		tags: ["bookmarks", "link-shortener", "self-hosted"],
		load: () => import("./slash/index").then((m) => m.generate),
	},
	{
		id: "discord-tickets",
		name: "Discord Tickets",
		version: "4.0.21",
		description:
			"An open-source Discord bot for creating and managing support ticket channels.",
		logo: "discord-tickets.png",
		links: {
			github: "https://github.com/discord-tickets/bot",
			website: "https://discordtickets.app",
			docs: "https://discordtickets.app/self-hosting/installation/docker/",
		},
		tags: ["discord", "tickets", "support"],
		load: () => import("./discord-tickets/index").then((m) => m.generate),
	},
	{
		id: "nextcloud-aio",
		name: "Nextcloud All in One",
		version: "30.0.2",
		description:
			"Nextcloud (AIO) is a self-hosted file storage and sync platform with powerful collaboration capabilities. It integrates Files, Talk, Groupware, Office, Assistant and more into a single platform for remote work and data protection.",
		logo: "nextcloud-aio.svg",
		links: {
			github: "https://github.com/nextcloud/docker",
			website: "https://nextcloud.com/",
			docs: "https://docs.nextcloud.com/",
		},
		tags: ["file", "sync"],
		load: () => import("./nextcloud-aio/index").then((m) => m.generate),
	},
	{
		id: "blender",
		name: "Blender",
		version: "latest",
		description:
			"Blender is a free and open-source 3D creation suite. It supports the entire 3D pipeline—modeling, rigging, animation, simulation, rendering, compositing and motion tracking, video editing and 2D animation pipeline.",
		logo: "blender.svg",
		links: {
			github: "https://github.com/linuxserver/docker-blender",
			website: "https://www.blender.org/",
			docs: "https://docs.blender.org/",
		},
		tags: ["3d", "rendering", "animation"],
		load: () => import("./blender/index").then((m) => m.generate),
	},
	{
		id: "heyform",
		name: "HeyForm",
		version: "latest",
		description:
			"Allows anyone to create engaging conversational forms for surveys, questionnaires, quizzes, and polls. No coding skills required.",
		logo: "heyform.svg",
		links: {
			github: "https://github.com/heyform/heyform",
			website: "https://heyform.net",
			docs: "https://docs.heyform.net",
		},
		tags: ["form", "builder", "questionnaire", "quiz", "survey"],
		load: () => import("./heyform/index").then((m) => m.generate),
	},
	{
		id: "chatwoot",
		name: "Chatwoot",
		version: "v3.14.1",
		description:
			"Open-source customer engagement platform that provides a shared inbox for teams, live chat, and omnichannel support.",
		logo: "chatwoot.svg",
		links: {
			github: "https://github.com/chatwoot/chatwoot",
			website: "https://www.chatwoot.com",
			docs: "https://www.chatwoot.com/docs",
		},
		tags: ["support", "chat", "customer-service"],
		load: () => import("./chatwoot/index").then((m) => m.generate),
	},
	{
		id: "discourse",
		name: "Discourse",
		version: "3.3.2",
		description:
			"Discourse is a modern forum software for your community. Use it as a mailing list, discussion forum, or long-form chat room.",
		logo: "discourse.svg",
		links: {
			github: "https://github.com/discourse/discourse",
			website: "https://www.discourse.org/",
			docs: "https://meta.discourse.org/",
		},
		tags: ["forum", "community", "discussion"],
		load: () => import("./discourse/index").then((m) => m.generate),
	},
	{
		id: "immich",
		name: "Immich",
		version: "v1.121.0",
		description:
			"High performance self-hosted photo and video backup solution directly from your mobile phone.",
		logo: "immich.svg",
		links: {
			github: "https://github.com/immich-app/immich",
			website: "https://immich.app/",
			docs: "https://immich.app/docs/overview/introduction",
		},
		tags: ["photos", "videos", "backup", "media"],
		load: () => import("./immich/index").then((m) => m.generate),
	},
	{
		id: "twenty",
		name: "Twenty CRM",
		version: "latest",
		description:
			"Twenty is a modern CRM offering a powerful spreadsheet interface and open-source alternative to Salesforce.",
		logo: "twenty.svg",
		links: {
			github: "https://github.com/twentyhq/twenty",
			website: "https://twenty.com",
			docs: "https://docs.twenty.com",
		},
		tags: ["crm", "sales", "business"],
		load: () => import("./twenty/index").then((m) => m.generate),
	},
	{
		id: "yourls",
		name: "YOURLS",
		version: "1.9.2",
		description:
			"YOURLS (Your Own URL Shortener) is a set of PHP scripts that will allow you to run your own URL shortening service (a la TinyURL or Bitly).",
		logo: "yourls.svg",
		links: {
			github: "https://github.com/YOURLS/YOURLS",
			website: "https://yourls.org/",
			docs: "https://yourls.org/#documentation",
		},
		tags: ["url-shortener", "php"],
		load: () => import("./yourls/index").then((m) => m.generate),
	},
	{
		id: "ryot",
		name: "Ryot",
		version: "v7.10",
		description:
			"A self-hosted platform for tracking various media types including movies, TV shows, video games, books, audiobooks, and more.",
		logo: "ryot.png",
		links: {
			github: "https://github.com/IgnisDa/ryot",
			website: "https://ryot.io/",
			docs: "https://docs.ryot.io/",
		},
		tags: ["media", "tracking", "self-hosted"],
		load: () => import("./ryot/index").then((m) => m.generate),
	},
	{
		id: "photoprism",
		name: "Photoprism",
		version: "latest",
		description:
			"PhotoPrism® is an AI-Powered Photos App for the Decentralized Web. It makes use of the latest technologies to tag and find pictures automatically without getting in your way.",
		logo: "photoprism.svg",
		links: {
			github: "https://github.com/photoprism/photoprism",
			website: "https://www.photoprism.app/",
			docs: "https://docs.photoprism.app/",
		},
		tags: ["media", "photos", "self-hosted"],
		load: () => import("./photoprism/index").then((m) => m.generate),
	},
	{
		id: "ontime",
		name: "Ontime",
		version: "v3.8.0",
		description:
			"Ontime is browser-based application that manages event rundowns, scheduliing and cuing",
		logo: "ontime.png",
		links: {
			github: "https://github.com/cpvalente/ontime/",
			website: "https://getontime.no",
			docs: "https://docs.getontime.no",
		},
		tags: ["event"],
		load: () => import("./ontime/index").then((m) => m.generate),
	},
	{
		id: "triggerdotdev",
		name: "Trigger.dev",
		version: "v3",
		description:
			"Trigger is a platform for building event-driven applications.",
		logo: "triggerdotdev.svg",
		links: {
			github: "https://github.com/triggerdotdev/trigger.dev",
			website: "https://trigger.dev/",
			docs: "https://trigger.dev/docs",
		},
		tags: ["event-driven", "applications"],
		load: () => import("./triggerdotdev/index").then((m) => m.generate),
	},
	{
		id: "browserless",
		name: "Browserless",
		version: "2.23.0",
		description:
			"Browserless allows remote clients to connect and execute headless work, all inside of docker. It supports the standard, unforked Puppeteer and Playwright libraries, as well offering REST-based APIs for common actions like data collection, PDF generation and more.",
		logo: "browserless.svg",
		links: {
			github: "https://github.com/browserless/browserless",
			website: "https://www.browserless.io/",
			docs: "https://docs.browserless.io/",
		},
		tags: ["browser", "automation"],
		load: () => import("./browserless/index").then((m) => m.generate),
	},
	{
		id: "drawio",
		name: "draw.io",
		version: "24.7.17",
		description:
			"draw.io is a configurable diagramming/whiteboarding visualization application.",
		logo: "drawio.svg",
		links: {
			github: "https://github.com/jgraph/drawio",
			website: "https://draw.io/",
			docs: "https://www.drawio.com/doc/",
		},
		tags: ["drawing", "diagrams"],
		load: () => import("./drawio/index").then((m) => m.generate),
	},
	{
		id: "kimai",
		name: "Kimai",
		version: "2.26.0",
		description:
			"Kimai is a web-based multi-user time-tracking application. Works great for everyone: freelancers, companies, organizations - everyone can track their times, generate reports, create invoices and do so much more.",
		logo: "kimai.svg",
		links: {
			github: "https://github.com/kimai/kimai",
			website: "https://www.kimai.org",
			docs: "https://www.kimai.org/documentation",
		},
		tags: ["invoice", "business", "finance"],
		load: () => import("./kimai/index").then((m) => m.generate),
	},
	{
		id: "logto",
		name: "Logto",
		version: "1.22.0",
		description:
			"Logto is an open-source Identity and Access Management (IAM) platform designed to streamline Customer Identity and Access Management (CIAM) and Workforce Identity Management.",
		logo: "logto.png",
		links: {
			github: "https://github.com/logto-io/logto",
			website: "https://logto.io/",
			docs: "https://docs.logto.io/introduction",
		},
		tags: ["identity", "auth"],
		load: () => import("./logto/index").then((m) => m.generate),
	},
	{
		id: "penpot",
		name: "Penpot",
		version: "2.3.2",
		description:
			"Penpot is the web-based open-source design tool that bridges the gap between designers and developers.",
		logo: "penpot.svg",
		links: {
			github: "https://github.com/penpot/penpot",
			website: "https://penpot.app/",
			docs: "https://docs.penpot.app/",
		},
		tags: ["desing", "collaboration"],
		load: () => import("./penpot/index").then((m) => m.generate),
	},
	{
		id: "huly",
		name: "Huly",
		version: "0.6.377",
		description:
			"Huly — All-in-One Project Management Platform (alternative to Linear, Jira, Slack, Notion, Motion)",
		logo: "huly.svg",
		links: {
			github: "https://github.com/hcengineering/huly-selfhost",
			website: "https://huly.io/",
			docs: "https://docs.huly.io/",
		},
		tags: ["project-management", "community", "discussion"],
		load: () => import("./huly/index").then((m) => m.generate),
	},
	{
		id: "unsend",
		name: "Unsend",
		version: "v1.2.4",
		description: "Open source alternative to Resend,Sendgrid, Postmark etc. ",
		logo: "unsend.png", // we defined the name and the extension of the logo
		links: {
			github: "https://github.com/unsend-dev/unsend",
			website: "https://unsend.dev/",
			docs: "https://docs.unsend.dev/get-started/",
		},
		tags: ["e-mail", "marketing", "business"],
		load: () => import("./unsend/index").then((m) => m.generate),
	},
	{
		id: "langflow",
		name: "Langflow",
		version: "1.1.1",
		description:
			"Langflow is a low-code app builder for RAG and multi-agent AI applications. It’s Python-based and agnostic to any model, API, or database. ",
		logo: "langflow.svg",
		links: {
			github: "https://github.com/langflow-ai/langflow/tree/main",
			website: "https://www.langflow.org/",
			docs: "https://docs.langflow.org/",
		},
		tags: ["ai"],
		load: () => import("./langflow/index").then((m) => m.generate),
	},
	{
		id: "elastic-search",
		name: "Elasticsearch",
		version: "8.10.2",
		description:
			"Elasticsearch is an open-source search and analytics engine, used for full-text search and analytics on structured data such as text, web pages, images, and videos.",
		logo: "elasticsearch.svg",
		links: {
			github: "https://github.com/elastic/elasticsearch",
			website: "https://www.elastic.co/elasticsearch/",
			docs: "https://docs.elastic.co/elasticsearch/",
		},
		tags: ["search", "analytics"],
		load: () => import("./elastic-search/index").then((m) => m.generate),
	},
	{
		id: "onedev",
		name: "OneDev",
		version: "11.6.6",
		description:
			"Git server with CI/CD, kanban, and packages. Seamless integration. Unparalleled experience.",
		logo: "onedev.png",
		links: {
			github: "https://github.com/theonedev/onedev/",
			website: "https://onedev.io/",
			docs: "https://docs.onedev.io/",
		},
		tags: ["self-hosted", "development"],
		load: () => import("./onedev/index").then((m) => m.generate),
	},
	{
		id: "unifi",
		name: "Unifi Network",
		version: "11.6.6",
		description:
			"Unifi Network is an open-source enterprise network management platform for wireless networks.",
		logo: "unifi.webp",
		links: {
			github: "https://github.com/ubiquiti",
			website: "https://www.ui.com/",
			docs: "https://help.ui.com/hc/en-us/articles/360012282453-Self-Hosting-a-UniFi-Network-Server",
		},
		tags: ["self-hosted", "networking"],
		load: () => import("./unifi/index").then((m) => m.generate),
	},
	{
		id: "glpi",
		name: "GLPI Project",
		version: "10.0.16",
		description: "The most complete open source service management software",
		logo: "glpi.webp",
		links: {
			github: "https://github.com/glpi-project/glpi",
			website: "https://glpi-project.org/",
			docs: "https://glpi-project.org/documentation/",
		},
		tags: ["self-hosted", "project-management", "management"],
		load: () => import("./glpi/index").then((m) => m.generate),
	},
	{
		id: "checkmate",
		name: "Checkmate",
		version: "2.0.1",
		description:
			"Checkmate is an open-source, self-hosted tool designed to track and monitor server hardware, uptime, response times, and incidents in real-time with beautiful visualizations.",
		logo: "checkmate.png",
		links: {
			github: "https://github.com/bluewave-labs/checkmate",
			website: "https://bluewavelabs.ca",
			docs: "https://bluewavelabs.gitbook.io/checkmate",
		},
		tags: ["self-hosted", "monitoring", "uptime"],
		load: () => import("./checkmate/index").then((m) => m.generate),
	},
	{
		id: "gotenberg",
		name: "Gotenberg",
		version: "latest",
		description: "Gotenberg is a Docker-powered stateless API for PDF files.",
		logo: "gotenberg.png",
		links: {
			github: "https://github.com/gotenberg/gotenberg",
			website: "https://gotenberg.dev",
			docs: "https://gotenberg.dev/docs/getting-started/introduction",
		},
		tags: ["api", "backend", "pdf", "tools"],
		load: () => import("./gotenberg/index").then((m) => m.generate),
	},
	{
		id: "actualbudget",
		name: "Actual Budget",
		version: "latest",
		description:
			"A super fast and privacy-focused app for managing your finances.",
		logo: "actualbudget.png",
		links: {
			github: "https://github.com/actualbudget/actual",
			website: "https://actualbudget.org",
			docs: "https://actualbudget.org/docs",
		},
		tags: ["budgeting", "finance", "money"],
		load: () => import("./actualbudget/index").then((m) => m.generate),
	},
	{
		id: "conduit",
		name: "Conduit",
		version: "v0.9.0",
		description:
			"Conduit is a simple, fast and reliable chat server powered by Matrix",
		logo: "conduit.svg",
		links: {
			github: "https://gitlab.com/famedly/conduit",
			website: "https://conduit.rs/",
			docs: "https://docs.conduit.rs/",
		},
		tags: ["matrix", "communication"],
		load: () => import("./conduit/index").then((m) => m.generate),
	},
	{
<<<<<<< HEAD
		id: "conduwuit",
		name: "Conduwuit",
		version: "latest",
		description:
			"Well-maintained, featureful Matrix chat homeserver (fork of Conduit)",
		logo: "conduwuit.svg",
		links: {
			github: "https://github.com/girlbossceo/conduwuit",
			website: "https://conduwuit.puppyirl.gay",
			docs: "https://conduwuit.puppyirl.gay/configuration.html",
		},
		tags: ["backend", "chat", "communication", "matrix", "server"],
		load: () => import("./conduwuit/index").then((m) => m.generate),
=======
		id: "cloudflared",
		name: "Cloudflared",
		version: "latest",
		description:
			"A lightweight daemon that securely connects local services to the internet through Cloudflare Tunnel.",
		logo: "cloudflared.svg",
		links: {
			github: "https://github.com/cloudflare/cloudflared",
			website:
				"https://developers.cloudflare.com/cloudflare-one/connections/connect-apps/",
			docs: "https://developers.cloudflare.com/cloudflare-one/connections/connect-apps/install-and-setup/",
		},
		tags: ["cloud", "networking", "security", "tunnel"],
		load: () => import("./cloudflared/index").then((m) => m.generate),
>>>>>>> 1d760bd2
	},
];<|MERGE_RESOLUTION|>--- conflicted
+++ resolved
@@ -1240,7 +1240,6 @@
 		load: () => import("./conduit/index").then((m) => m.generate),
 	},
 	{
-<<<<<<< HEAD
 		id: "conduwuit",
 		name: "Conduwuit",
 		version: "latest",
@@ -1254,7 +1253,8 @@
 		},
 		tags: ["backend", "chat", "communication", "matrix", "server"],
 		load: () => import("./conduwuit/index").then((m) => m.generate),
-=======
+  },
+    {
 		id: "cloudflared",
 		name: "Cloudflared",
 		version: "latest",
@@ -1269,6 +1269,6 @@
 		},
 		tags: ["cloud", "networking", "security", "tunnel"],
 		load: () => import("./cloudflared/index").then((m) => m.generate),
->>>>>>> 1d760bd2
+
 	},
 ];