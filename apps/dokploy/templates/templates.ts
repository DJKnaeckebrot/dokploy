--- conflicted
+++ resolved
@@ -1003,7 +1003,6 @@
 		load: () => import("./triggerdotdev/index").then((m) => m.generate),
 	},
 	{
-<<<<<<< HEAD
 		id: "drawio",
 		name: "draw.io",
 		version: "24.7.17",
@@ -1017,7 +1016,8 @@
 		},
 		tags: ["drawing", "diagrams"],
 		load: () => import("./drawio/index").then((m) => m.generate),
-=======
+  },
+  {
 		id: "kimai",
 		name: "Kimai",
 		version: "2.26.0",
@@ -1031,6 +1031,5 @@
 		},
 		tags: ["invoice", "business", "finance"],
 		load: () => import("./kimai/index").then((m) => m.generate),
->>>>>>> 73b622eb
 	},
 ];