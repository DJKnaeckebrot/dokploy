--- conflicted
+++ resolved
@@ -498,7 +498,6 @@
 		load: () => import("./gitea/index").then((m) => m.generate),
 	},
 	{
-<<<<<<< HEAD
 		id: "mailserver",
 		name: "Mailserver",
 		version: "14.0",
@@ -526,7 +525,8 @@
 		},
 		tags: ["self-hosted", "open-source", "analytics"],
 		load: () => import("./erpnext/index").then((m) => m.generate),
-=======
+  },
+  {
 		id: "roundcube",
 		name: "Roundcube",
 		version: "1.6.9",
@@ -540,6 +540,5 @@
 		},
 		tags: ["self-hosted", "email", "webmail"],
 		load: () => import("./roundcube/index").then((m) => m.generate),
->>>>>>> 5ed96fb0
 	},
 ];