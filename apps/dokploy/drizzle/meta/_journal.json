{
  "version": "5",
  "dialect": "pg",
  "entries": [
    {
      "idx": 0,
      "version": "5",
      "when": 1713262741218,
      "tag": "0000_reflective_puck",
      "breakpoints": true
    },
    {
      "idx": 1,
      "version": "5",
      "when": 1713761637676,
      "tag": "0001_striped_tattoo",
      "breakpoints": true
    },
    {
      "idx": 2,
      "version": "5",
      "when": 1713763492341,
      "tag": "0002_ambiguous_carlie_cooper",
      "breakpoints": true
    },
    {
      "idx": 3,
      "version": "5",
      "when": 1713947141424,
      "tag": "0003_square_lightspeed",
      "breakpoints": true
    },
    {
      "idx": 4,
      "version": "5",
      "when": 1714004732716,
      "tag": "0004_nice_tenebrous",
      "breakpoints": true
    },
    {
      "idx": 5,
      "version": "5",
      "when": 1715551130605,
      "tag": "0005_cute_terror",
      "breakpoints": true
    },
    {
      "idx": 6,
      "version": "6",
      "when": 1715563165991,
      "tag": "0006_oval_jimmy_woo",
      "breakpoints": true
    },
    {
      "idx": 7,
      "version": "6",
      "when": 1715563497100,
      "tag": "0007_cute_guardsmen",
      "breakpoints": true
    },
    {
      "idx": 8,
      "version": "6",
      "when": 1715564143641,
      "tag": "0008_lazy_sage",
      "breakpoints": true
    },
    {
      "idx": 9,
      "version": "6",
      "when": 1715564774423,
      "tag": "0009_majestic_spencer_smythe",
      "breakpoints": true
    },
    {
      "idx": 10,
      "version": "6",
      "when": 1715574037832,
      "tag": "0010_lean_black_widow",
      "breakpoints": true
    },
    {
      "idx": 11,
      "version": "6",
      "when": 1715574230599,
      "tag": "0011_petite_calypso",
      "breakpoints": true
    },
    {
      "idx": 12,
      "version": "6",
      "when": 1716015716708,
      "tag": "0012_chubby_umar",
      "breakpoints": true
    },
    {
      "idx": 13,
      "version": "6",
      "when": 1716076179443,
      "tag": "0013_blushing_starjammers",
      "breakpoints": true
    },
    {
      "idx": 14,
      "version": "6",
      "when": 1716715367982,
      "tag": "0014_same_hammerhead",
      "breakpoints": true
    },
    {
      "idx": 15,
      "version": "6",
      "when": 1717564517104,
      "tag": "0015_fearless_callisto",
      "breakpoints": true
    },
    {
      "idx": 16,
      "version": "6",
      "when": 1719109196484,
      "tag": "0016_chunky_leopardon",
      "breakpoints": true
    },
    {
      "idx": 17,
      "version": "6",
      "when": 1719547174326,
      "tag": "0017_minor_post",
      "breakpoints": true
    },
    {
      "idx": 18,
      "version": "6",
      "when": 1719928377858,
      "tag": "0018_careful_killmonger",
      "breakpoints": true
    },
    {
      "idx": 19,
      "version": "6",
      "when": 1721110706912,
      "tag": "0019_heavy_freak",
      "breakpoints": true
    },
    {
      "idx": 20,
      "version": "6",
      "when": 1721363861686,
      "tag": "0020_fantastic_slapstick",
      "breakpoints": true
    },
    {
      "idx": 21,
      "version": "6",
      "when": 1721370423752,
      "tag": "0021_premium_sebastian_shaw",
      "breakpoints": true
    },
    {
      "idx": 22,
      "version": "6",
      "when": 1721531163852,
      "tag": "0022_warm_colonel_america",
      "breakpoints": true
    },
    {
      "idx": 23,
      "version": "6",
      "when": 1721542782659,
      "tag": "0023_icy_maverick",
      "breakpoints": true
    },
    {
      "idx": 24,
      "version": "6",
      "when": 1721603595092,
      "tag": "0024_dapper_supernaut",
      "breakpoints": true
    },
    {
      "idx": 25,
      "version": "6",
      "when": 1721633853118,
      "tag": "0025_lying_mephisto",
      "breakpoints": true
    },
    {
      "idx": 26,
      "version": "6",
      "when": 1721979220929,
      "tag": "0026_known_dormammu",
      "breakpoints": true
    },
    {
      "idx": 27,
      "version": "6",
      "when": 1722445099203,
      "tag": "0027_red_lady_bullseye",
      "breakpoints": true
    },
    {
      "idx": 28,
      "version": "6",
      "when": 1722503439951,
      "tag": "0028_jittery_eternity",
      "breakpoints": true
    },
    {
      "idx": 29,
      "version": "6",
      "when": 1722578386823,
      "tag": "0029_colossal_zodiak",
      "breakpoints": true
    },
    {
      "idx": 30,
      "version": "6",
      "when": 1723608499147,
      "tag": "0030_little_kabuki",
      "breakpoints": true
    },
    {
      "idx": 31,
      "version": "6",
      "when": 1723701656243,
      "tag": "0031_steep_vulture",
      "breakpoints": true
    },
    {
      "idx": 32,
      "version": "6",
      "when": 1723705257806,
      "tag": "0032_flashy_shadow_king",
      "breakpoints": true
    },
    {
      "idx": 33,
      "version": "6",
      "when": 1725250322137,
      "tag": "0033_white_hawkeye",
      "breakpoints": true
    },
    {
      "idx": 34,
      "version": "6",
      "when": 1725256397019,
      "tag": "0034_aspiring_secret_warriors",
      "breakpoints": true
    },
    {
      "idx": 35,
      "version": "6",
      "when": 1725429324584,
      "tag": "0035_cool_gravity",
      "breakpoints": true
    },
    {
      "idx": 36,
      "version": "6",
      "when": 1725519351871,
      "tag": "0036_tired_ronan",
      "breakpoints": true
    },
    {
      "idx": 37,
      "version": "6",
      "when": 1726988289562,
      "tag": "0037_legal_namor",
      "breakpoints": true
    },
    {
      "idx": 38,
      "version": "6",
<<<<<<< HEAD
      "when": 1727903587684,
      "tag": "0038_mushy_blindfold",
      "breakpoints": true
    },
    {
      "idx": 39,
      "version": "6",
      "when": 1727937385754,
      "tag": "0039_workable_speed_demon",
=======
      "when": 1727942090102,
      "tag": "0038_rapid_landau",
>>>>>>> 5ed96fb0
      "breakpoints": true
    }
  ]
}<|MERGE_RESOLUTION|>--- conflicted
+++ resolved
@@ -271,20 +271,8 @@
     {
       "idx": 38,
       "version": "6",
-<<<<<<< HEAD
-      "when": 1727903587684,
-      "tag": "0038_mushy_blindfold",
-      "breakpoints": true
-    },
-    {
-      "idx": 39,
-      "version": "6",
-      "when": 1727937385754,
-      "tag": "0039_workable_speed_demon",
-=======
       "when": 1727942090102,
       "tag": "0038_rapid_landau",
->>>>>>> 5ed96fb0
       "breakpoints": true
     }
   ]
