--- conflicted
+++ resolved
@@ -66,16 +66,10 @@
 				if (ctx.user.rol === "user") {
 					await addNewService(ctx.user.authId, newApplication.applicationId);
 				}
-<<<<<<< HEAD
-
-				return newApplication;
-			} catch (error) {
-=======
 			} catch (error: unknown) {
 				if (error instanceof TRPCError) {
 					throw error;
 				}
->>>>>>> a57a7765
 				throw new TRPCError({
 					code: "BAD_REQUEST",
 					message: "Error to create the application",
