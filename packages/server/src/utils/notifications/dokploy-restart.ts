import { db } from "@dokploy/server/db";
import { notifications } from "@dokploy/server/db/schema";
import DokployRestartEmail from "@dokploy/server/emails/emails/dokploy-restart";
import { renderAsync } from "@react-email/components";
import { eq } from "drizzle-orm";
import {
	sendDiscordNotification,
	sendEmailNotification,
	sendGotifyNotification,
	sendSlackNotification,
	sendTelegramNotification,
} from "./utils";
import { format } from "date-fns";

export const sendDokployRestartNotifications = async () => {
	const date = new Date();
	const unixDate = ~~(Number(date) / 1000);
	const notificationList = await db.query.notifications.findMany({
		where: eq(notifications.dokployRestart, true),
		with: {
			email: true,
			discord: true,
			telegram: true,
			slack: true,
			gotify: true,
		},
	});

	for (const notification of notificationList) {
		const { email, discord, telegram, slack, gotify } = notification;

		if (email) {
			const template = await renderAsync(
				DokployRestartEmail({ date: date.toLocaleString() }),
			).catch();
			await sendEmailNotification(email, "Dokploy Server Restarted", template);
		}

		if (discord) {
			const decorate = (decoration: string, text: string) =>
				`${discord.decoration ? decoration : ""} ${text}`.trim();

			await sendDiscordNotification(discord, {
				title: decorate(">", "`✅` Dokploy Server Restarted"),
				color: 0x57f287,
				fields: [
					{
						name: decorate("`📅`", "Date"),
						value: `<t:${unixDate}:D>`,
						inline: true,
					},
					{
						name: decorate("`⌚`", "Time"),
						value: `<t:${unixDate}:t>`,
						inline: true,
					},
					{
						name: decorate("`❓`", "Type"),
						value: "Successful",
						inline: true,
					},
				],
				timestamp: date.toISOString(),
				footer: {
					text: "Dokploy Restart Notification",
				},
			});
		}

		if (gotify) {
			const decorate = (decoration: string, text: string) =>
				`${gotify.decoration ? decoration : ""} ${text}\n`;
			await sendGotifyNotification(
				gotify,
				decorate("✅", "Dokploy Server Restarted"),
				`${decorate("🕒", `Date: ${date.toLocaleString()}`)}`,
			);
		}

		if (telegram) {
			await sendTelegramNotification(
				telegram,
<<<<<<< HEAD
				`
				<b>✅ Dokploy Server Restarted</b>
				<b>Time:</b> ${date.toLocaleString()}
			`,
=======
				`<b>✅ Dokploy Serverd Restarted</b>\n\n<b>Date:</b> ${format(date, "PP")}\n<b>Time:</b> ${format(date, "pp")}`
>>>>>>> 31a35d91
			);
		}

		if (slack) {
			const { channel } = slack;
			await sendSlackNotification(slack, {
				channel: channel,
				attachments: [
					{
						color: "#00FF00",
						pretext: ":white_check_mark: *Dokploy Server Restarted*",
						fields: [
							{
								title: "Time",
								value: date.toLocaleString(),
								short: true,
							},
						],
					},
				],
			});
		}
	}
};<|MERGE_RESOLUTION|>--- conflicted
+++ resolved
@@ -80,14 +80,7 @@
 		if (telegram) {
 			await sendTelegramNotification(
 				telegram,
-<<<<<<< HEAD
-				`
-				<b>✅ Dokploy Server Restarted</b>
-				<b>Time:</b> ${date.toLocaleString()}
-			`,
-=======
-				`<b>✅ Dokploy Serverd Restarted</b>\n\n<b>Date:</b> ${format(date, "PP")}\n<b>Time:</b> ${format(date, "pp")}`
->>>>>>> 31a35d91
+				`<b>✅ Dokploy Server Restarted</b>\n\n<b>Date:</b> ${format(date, "PP")}\n<b>Time:</b> ${format(date, "pp")}`
 			);
 		}
 
