--- conflicted
+++ resolved
@@ -333,7 +333,6 @@
 		load: () => import('./open-webui/index').then((m) => m.generate),
 	},
 	{
-<<<<<<< HEAD
 		id: 'listmonk',
 		name: 'Listmonk',
 		version: 'v3.0.0',
@@ -346,7 +345,7 @@
 		},
 		tags: ['email', 'newsletter', 'mailing-list'],
 		load: () => import('./listmonk/index').then((m) => m.generate),
-=======
+  },
 		id: 'doublezero',
 		name: 'Double Zero',
 		version: 'v0.2.1',
@@ -359,6 +358,5 @@
 		},
 		tags: ['email'],
 		load: () => import('./doublezero/index').then((m) => m.generate),
->>>>>>> 3884dc92
 	}
 ];